# Rain Orderbook Arbitrage Bot
NodeJS app that clears Rain orderbook orders against major DeFi platforms liquidity by finding arbitrage trades for token pairs of orders details queried from a subgraph or from file containing array of `Order Struct`, bundling them as `takeOrders` and submitting them to [Rain GenericPoolOrderBookFlashBorrower contract](https://github.com/rainprotocol/rain.orderbook.flashborrower.zeroex).

This app requires NodeJS v18 or higher to run and is docker ready.
This app can also be run in Github Actions with a cron job, please read below for more details.

## The Case for Profitability
Profitablity can be adjusted by using an integer ≥0 for `--gas-coverage` as the percentage of the gas cost of the transaction, denominated in receiving ERC20 token, the cost of the transaction is calculated in the receiving ERC20 token unit with current market best price.

- If set to 100, the receiving profit must be at least equal or greater than gas cost.
- If set above 100, the receiving profit must be more than the amount of gas cost, for example a transaction costs 0.01 USDT (calculated from network's gas token i.e. ETH to receiving ERC20 token i.e. USDT or USDC or ...) and a value of 500 means the profit must be at least 5x the amount of gas used i.e. ≥0.05 USDT for the transaction to be successfull.
- If set to 0, profitablity becomes irrevelant meaning any match will be submitted irrespective of whether or not the transaction will be profitable. 

## Tutorial
### CLI
Start by cloning the repo and then install the dependencies:
```bash
npm install
```
or
```bash
yarn install
```
If you have Nix installed on your machine you can run the app on nix environment:
```bash
nix-shell
```
<br>

For starting the app:
```bash
node arb-bot -k 12ab... -r https://... --orderbook-address 0x1a2b... --arb-address 0xab12... [other optional arguments]
```
The app requires these arguments (all arguments can be set in env variables alternatively, more details below):
- `-k` or `--key`, Private key of wallet that performs the transactions. Will override the 'BOT_WALLET_PRIVATEKEY' in env variables
- `-r` or `--rpc`, RPC URL that will be provider for interacting with evm. Will override the 'RPC_URL' in env variables
- `-m` or `--mode`, Running mode of the bot, must be one of: `0x` or `curve` or `router` or `srouter`, Will override the 'MODE' in env variables
- `--orderbook-address`, Address of the deployed orderbook contract, Will override the 'ORDERBOOK_ADDRESS' in env variables
- `--arb-address`, Address of the deployed arb contract, Will override the 'ARB_ADDRESS' in env variables
- `--arb-contract-type`, Type of the Arb contract, can be either of `flash-loan-v2` or `flash-loan-v3` or `order-taker`, not availabe for `srouter` mode since it is a specialized mode, Will override the 'ARB_TYPE' in env variables

as well as at least one or both of below arguments:

- `-o` or `--orders`, The path to a local json file containing the orders details, can be used in combination with --subgraph, Will override the 'ORDERS' in env variables
 - `-s` or `--subgraph`, Subgraph URL(s) to read orders details from, can be used in combination with --orders, Will override the 'SUBGRAPH' in env variables

Other optional arguments are:
- `-l` or `--lps`, List of liquidity providers (dex) to use by the router as one quoted string seperated by a comma for each, example: 'SushiSwapV2,UniswapV3', Will override the 'LIQUIDITY_PROVIDERS' in env variables, if unset will use all available liquidty providers
- `-a` or `--api-key`, 0x API key, can be set in env variables, Will override the 'API_KEY' env variable
- `-g` or `--gas-coverage`, The percentage of gas to cover to be considered profitable for the transaction to be submitted, an integer greater than equal 0, default is 100 meaning full coverage, Will override the 'GAS_COVER' in env variables
- `--repetitions`, Option to run `number` of times, if unset will run for infinte number of times
- `--order-hash`, Option to filter the subgraph query results with a specific order hash, Will override the 'ORDER_HASH' in env variables
- `--order-owner`, Option to filter the subgraph query results with a specific order owner address, Will override the 'ORDER_OWNER' in env variables
- `--order-interpreter`, Option to filter the subgraph query results with a specific order's interpreter address, Will override the 'ORDER_INTERPRETER' in env variables
- `--monthly-ratelimit`, 0x monthly rate limit, if not specified will not respect any 0x monthly ratelimit, Will override the 'MONTHLY_RATELIMIT' in env variables
<<<<<<< HEAD
- `--srouter-max-profit`, Option to maximize profit for 'srouter' mode, comes at the cost of more RPC calls, Will override the 'MAX_PROFIT' in env variables
=======
- `--sleep`, Seconds to wait between each arb round, default is 10, Will override the 'SLEPP' in env variables
- `--use-zeroex-arb`, Option to use old version of Arb contract for `0x` mode, i.e dedicated 0x Arb contract, ONLY available for `0x` mode
>>>>>>> c5429d44
- `-V` or `--version`, output the version number
- `-h` or `--help`, output usage information

<br>

### List of available liquidity providers (decentralized exchanges)
- all of the below names are case INSENSITIVE:
`SushiSwapV2`
`SushiSwapV3`
`UniswapV2`
`UniswapV3`
`Trident`
`QuickSwap`
`ApeSwap`
`PancakeSwap`
`TraderJoe`
`Dfyn`
`Elk`
`JetSwap`
`SpookySwap`
`NetSwap`
`NativeWrap`
`HoneySwap`
`UbeSwap`
`Biswap`
`CurveSwap`
`DovishV3`
`LaserSwap`

<br>

CLI options can be viewed by running:
```bash
node arb-bot -h
```
which will show:

    Usage: node arb-bot|arb-bot [options]

    A NodeJS app to find and take arbitrage trades for Rain Orderbook orders against some DeFi liquidity providers, requires NodeJS v18 or higher.
    - Use "node arb-bot [options]" command alias for running the app from its repository workspace
    - Use "arb-bot [options]" command alias when this app is installed as a dependency in another project

    Options:
      -k, --key <private-key>        Private key of wallet that performs the transactions. Will override the 'BOT_WALLET_PRIVATEKEY' in env variables
      -r, --rpc <url>                RPC URL that will be provider for interacting with evm. Will override the 'RPC_URL' in env variables
      -m, --mode <string>            Running mode of the bot, must be one of: `0x` or `curve` or `router` or `srouter`, Will override the 'MODE' in env variables
      -o, --orders <path>            The path to a local json file containing the orders details, can be used in combination with --subgraph, Will override the 'ORDERS' in env variables
      -s, --subgraph <url...>        Subgraph URL(s) to read orders details from, can be used in combination with --orders, Will override the 'SUBGRAPH' in env variables
      --orderbook-address <address>  Address of the deployed orderbook contract, Will override the 'ORDERBOOK_ADDRESS' in env variables
      --arb-address <address>        Address of the deployed arb contract, Will override the 'ARB_ADDRESS' in env variables
      --arb-contract-type <string>   Type of the Arb contract, can be either of `flash-loan-v2` or `flash-loan-v3` or `order-taker`, not availabe for `srouter` mode since it is a specialized mode, Will override the 'ARB_TYPE' in env variables
      -l, --lps <string>             List of liquidity providers (dex) to use by the router as one quoted string seperated by a comma for each, example: 'SushiSwapV2,UniswapV3', Will override the 'LIQUIDITY_PROVIDERS' in env variables, if unset will use all available liquidty providers
      -a, --api-key <key>            0x API key, can be set in env variables, Will override the 'API_KEY' env variable
      -g, --gas-coverage <integer>   The percentage of gas to cover to be considered profitable for the transaction to be submitted, an integer greater than equal 0, default is 100 meaning full coverage, Will override the 'GAS_COVER' in env variables
      --repetitions <integer>        Option to run `number` of times, if unset will run for infinte number of times
      --order-hash <hash>            Option to filter the subgraph query results with a specific order hash, Will override the 'ORDER_HASH' in env variables
      --order-owner <address>        Option to filter the subgraph query results with a specific order owner address, Will override the 'ORDER_OWNER' in env variables
      --order-interpreter <address>  Option to filter the subgraph query results with a specific order's interpreter address, Will override the 'ORDER_INTERPRETER' in env variables
      --monthly-ratelimit <integer>  0x monthly rate limit, if not specified will not respect any 0x monthly ratelimit, Will override the 'MONTHLY_RATELIMIT' in env variables
<<<<<<< HEAD
      --max-profit                   Option to maximize profit for 'srouter' mode, comes at the cost of more RPC calls, Will override the 'MAX_PROFIT' in env variables
=======
      --sleep <integer>              Seconds to wait between each arb round, default is 10, Will override the 'SLEPP' in env variables
      --use-zeroex-arb               Option to use old version of Arb contract for `0x` mode, i.e dedicated 0x Arb contract, ONLY available for `0x` mode
>>>>>>> c5429d44
      -V, --version                  output the version number
      -h, --help                     display help for command
<br>

Alternatively all variables can be specified in env variables with below keys:
```bash
# private key of the matchmaker bot's wallet
BOT_WALLET_PRIVATEKEY="123..."

# RPC URL of the desired network, personal RPC API endpoints are preferened
RPC_URL="https://polygon-mainnet.g.alchemy.com/v2/{API_KEY}"

# bot running mode, one of "router", "0x", "curve", "univ2"
MODE="router"

# arb contract address
ARB_ADDRESS="0x123..."

# orderbook contract address
ORDERBOOK_ADDRESS="0x123..."

# one or more subgraph urls to read orders details from, can be used in combination with ORDERS
# for more than 1 subgraphs, seperate them by comma and a space
SUBGRAPH="https://api.thegraph.com/subgraphs/name/org1/sg1, https://api.thegraph.com/subgraphs/name/org2/sg2"

# path to a .json file containing orders details, can be used in combination with SUBGRAPH 
# OR e.g. the path to the volume mounted by docker compose
ORDERS="/etc/rainprotocol/arb-bot/orders.json"

# 0x API key
API_KEY=

# list of liquidity providers names seperated by a comma for each
LIQUIDITY_PROVIDERS="sushiswapv2,uniswapv3,quickswap"

# gas coverage percentage for each transaction to be considered profitable to be submitted
GAS_COVER="100"

# 0x monthly rate limit number, if not specified will not respect 0x monthly rate limit
MONTHLY_RATELIMIT=200000

# an integer used for specifiying the number repetitions for the app to run, if not set will run for infinite number of times
REPETITIONS=1

# Option to filter the subgraph query results with a specific order hash
ORDER_HASH=""

# Option to filter the subgraph query results with a specific order owner address
ORDER_OWNER=""

# Option to filter the subgraph query results with a specific order interpreter address
ORDER_INTERPRETER=""

<<<<<<< HEAD
# Type of the Arb contract, can be either of 'flash-loan-v2' or 'flash-loan-v3' or 'order-taker', not availabe for 'srouter' mode since it is a specialized mode
ARB_TYPE="flash-loan-v2"

# Option to maximize profit for 'srouter' mode, comes at the cost of more RPC calls
MAX_PROFIT="true"
=======
# Seconds to wait between each arb round, default is 10, Will override the 'SLEPP' in env variables
SLEEP=10
>>>>>>> c5429d44
```
If both env variables and CLI argument are set, the CLI arguments will be prioritized and override the env variables.

If you install this app as a dependency for your project you can run it by (All the above arguments apply here as well):
```bash
arb-bot [arguments]
```
<br>

### API
The app can be executed through API:
```javascript
// to import
const RainArbBot = require("@rainprotocol/arb-bot");

// to run the app:
// options (all properties are optional)
const configOptions = {
  zeroExApiKey          : "...",   // required for '0x' mode
  monthlyRatelimit      : 1000000, // 0x monthly rate limit, only used for 0x mode
  hideSensitiveData     : true,    // set to true to hide sensitive data such as wallet private key or rpc url from apearing in logs
  liquidityProviders    : [        // list of liquidity providers for "router" mode to get quotes from (optional)
    "sushiswapv2",
    "uniswapv2"
  ]
}
const clearOptions = {
  prioritization        : true,    // clear better deals first
  gasCoveragePercentage : "500"    // percentage of the transaction gas cost denominated in receiving ERC20 to be earned from the transaction in order for it to be successfull, as an example a value of 500 means atleast 5x the amount of transaction gas cost needs to be earned for the transaction to be successfull
}

// to get the configuration object
const config = await RainArbBot.getConfig(rpcUrl, walletPrivateKey, orderbookAddress, arbAddress, arbType, ...[configOptions]);

// to get the order details, one or both of subgraph and json file can be used simultaneously
const ordersJson    = "/home/orders.json"                                 // path to a local json file 
const subgraphs     = ["https://api.thegraph.com/subgraphs/name/xxx/yyy"] // array of subgraph URLs
const sgFilters     = {                                                   // filters for subgraph query (each filter is optional)
  orderHash         : "0x1234...",
  orderOwner        : "0x1234...",
  orderInterpreter  : "0x1234..."
}

// get the order details from the sources
const orderDetails = await RainArbBot.getOrderDetails(subgraphs, ordersJson, config.signer, sgFilters);

// to run the clearing process and get the report object which holds the report of cleared orders
const mode = "srouter" // mode can be one of "router", "0x" or "curve" or "srouter"
const reports = await RainArbBot.clear(mode, config, orderDetails, ...[clearOptions])
```
<br>

## Running On Github Actions
In order to run this app periodically to clear orders in Github Actions, first you need to fork this repository, then you can modify the `./.github/workflows/take-orders.yaml` file with your desired configuration so the app run periodically. You can set the schedule for the app to run by modifying the cron syntax of the mentioned file and in the last line of the file, you can pass the required/optional arguments for the app to run. All the mentioned CLI arguments can be applied, for wallet private key and rpc url, you can set up Github Secrets.

Please be aware that schediled Github Actions can only be run at minimum once every 5 minutes and even that is not guarateed because it depends on Github resource availability at that time, so it is recommended to run the app on personal/reliable host if there is sensitivity with running on a schedule.

## Developers Guide
To run the tests:
```bash
npm test
```
for nix users:
```bash
ci-test
```
which runs on hardhat forked polygon network while using the 0x live price quotes.

To run doc generation:
```bash
npm run docgen
```
for nix users:
```bash
docgen
```

To lint/lint and fix:
```bash
npm run lint
```
```bash
npm run lint-fix
```
for nix users:
```bash
lint
```
```bash
lint-fix
```

## Docker

Use docker compose if possible as it handles several things for you:

- Restart policy
- Rebuild policy
- Volume management
- Log rotation/policy
- Potentially other stuff like networking

### .env

Docker compose natively supports .env so configure it as per example.env and above.

Notably `DOCKER_CHANNEL` MUST be set to the git branch that you're currently on,
and you should be at the HEAD of said branch when attempting to interact with it.

This ensures that you'll download a docker image compatible with the current code
in your repository.

### Up & volumes

Run `docker compose up -d` to bring the container up. If this is the first time
you are doing this for the current channel you will likely see a complaint about
a missing volume.

You can create the volume however you want using `docker volume` but if you want
to map a specific path on the host to the volume mounted in the guest you'll need
to tell Docker to do so. The default behaviour of Docker is that it manages
volumes opaquely within its own system files, which has pros and cons. Either way
the default behaviour won't give you a predictable path on the host to work with.

To create a bind mount to a specific absolute path on the host

```
docker volume create --driver local --opt type=none --opt device=<absolute-host-path> --opt o=bind <volume-name>
```<|MERGE_RESOLUTION|>--- conflicted
+++ resolved
@@ -53,12 +53,8 @@
 - `--order-owner`, Option to filter the subgraph query results with a specific order owner address, Will override the 'ORDER_OWNER' in env variables
 - `--order-interpreter`, Option to filter the subgraph query results with a specific order's interpreter address, Will override the 'ORDER_INTERPRETER' in env variables
 - `--monthly-ratelimit`, 0x monthly rate limit, if not specified will not respect any 0x monthly ratelimit, Will override the 'MONTHLY_RATELIMIT' in env variables
-<<<<<<< HEAD
+- `--sleep`, Seconds to wait between each arb round, default is 10, Will override the 'SLEPP' in env variables
 - `--srouter-max-profit`, Option to maximize profit for 'srouter' mode, comes at the cost of more RPC calls, Will override the 'MAX_PROFIT' in env variables
-=======
-- `--sleep`, Seconds to wait between each arb round, default is 10, Will override the 'SLEPP' in env variables
-- `--use-zeroex-arb`, Option to use old version of Arb contract for `0x` mode, i.e dedicated 0x Arb contract, ONLY available for `0x` mode
->>>>>>> c5429d44
 - `-V` or `--version`, output the version number
 - `-h` or `--help`, output usage information
 
@@ -119,12 +115,8 @@
       --order-owner <address>        Option to filter the subgraph query results with a specific order owner address, Will override the 'ORDER_OWNER' in env variables
       --order-interpreter <address>  Option to filter the subgraph query results with a specific order's interpreter address, Will override the 'ORDER_INTERPRETER' in env variables
       --monthly-ratelimit <integer>  0x monthly rate limit, if not specified will not respect any 0x monthly ratelimit, Will override the 'MONTHLY_RATELIMIT' in env variables
-<<<<<<< HEAD
+      --sleep <integer>              Seconds to wait between each arb round, default is 10, Will override the 'SLEPP' in env variables
       --max-profit                   Option to maximize profit for 'srouter' mode, comes at the cost of more RPC calls, Will override the 'MAX_PROFIT' in env variables
-=======
-      --sleep <integer>              Seconds to wait between each arb round, default is 10, Will override the 'SLEPP' in env variables
-      --use-zeroex-arb               Option to use old version of Arb contract for `0x` mode, i.e dedicated 0x Arb contract, ONLY available for `0x` mode
->>>>>>> c5429d44
       -V, --version                  output the version number
       -h, --help                     display help for command
 <br>
@@ -178,16 +170,14 @@
 # Option to filter the subgraph query results with a specific order interpreter address
 ORDER_INTERPRETER=""
 
-<<<<<<< HEAD
 # Type of the Arb contract, can be either of 'flash-loan-v2' or 'flash-loan-v3' or 'order-taker', not availabe for 'srouter' mode since it is a specialized mode
 ARB_TYPE="flash-loan-v2"
 
 # Option to maximize profit for 'srouter' mode, comes at the cost of more RPC calls
 MAX_PROFIT="true"
-=======
+
 # Seconds to wait between each arb round, default is 10, Will override the 'SLEPP' in env variables
 SLEEP=10
->>>>>>> c5429d44
 ```
 If both env variables and CLI argument are set, the CLI arguments will be prioritized and override the env variables.
 
@@ -209,6 +199,7 @@
   zeroExApiKey          : "...",   // required for '0x' mode
   monthlyRatelimit      : 1000000, // 0x monthly rate limit, only used for 0x mode
   hideSensitiveData     : true,    // set to true to hide sensitive data such as wallet private key or rpc url from apearing in logs
+  maxProfit             : true,
   liquidityProviders    : [        // list of liquidity providers for "router" mode to get quotes from (optional)
     "sushiswapv2",
     "uniswapv2"
