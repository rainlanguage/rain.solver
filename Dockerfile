--- conflicted
+++ resolved
@@ -12,8 +12,4 @@
 RUN npm install
 RUN npm run build
 CMD node rain-solver
-<<<<<<< HEAD
-# ENTRYPOINT ["node" "arb-bot"]
-=======
-# ENTRYPOINT ["node" "rain-solver"]
->>>>>>> a4a485a7
+# ENTRYPOINT ["node" "rain-solver"]