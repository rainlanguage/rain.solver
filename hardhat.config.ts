import { config } from "dotenv";
import "@nomiclabs/hardhat-waffle";
import "@nomiclabs/hardhat-ethers";
import "@nomicfoundation/hardhat-viem";
import { HardhatUserConfig } from "hardhat/config";

config();

// You need to export an object to set up your config
// Go to https://hardhat.org/config/ to learn more
const hhConfig: HardhatUserConfig = {
    networks: {
        hardhat: {
            forking: {
<<<<<<< HEAD
                url: process?.env?.TEST_POLYGON_RPC ?? "https://polygon.drpc.org", // avalanche network to run the test on
=======
                url: process?.env?.TEST_POLYGON_RPC ?? "https://polygon.drpc.org",
>>>>>>> ba0b7292
                blockNumber: 56738134,
            },
            mining: {
                auto: true,
                interval: 50,
            },
            gasPrice: "auto",
            blockGasLimit: 100000000,
            allowUnlimitedContractSize: true,
        },
    },
    mocha: {
        // explicit test configuration, just in case
        asyncOnly: true,
        bail: false,
        parallel: false,
        timeout: 5000000,
    },
    paths: {
        tests: "./test/e2e",
    },
};

export default hhConfig;<|MERGE_RESOLUTION|>--- conflicted
+++ resolved
@@ -12,11 +12,7 @@
     networks: {
         hardhat: {
             forking: {
-<<<<<<< HEAD
-                url: process?.env?.TEST_POLYGON_RPC ?? "https://polygon.drpc.org", // avalanche network to run the test on
-=======
                 url: process?.env?.TEST_POLYGON_RPC ?? "https://polygon.drpc.org",
->>>>>>> ba0b7292
                 blockNumber: 56738134,
             },
             mining: {
