require("dotenv").config();
const { assert } = require("chai");
const { clear } = require("../../src");
const { ethers, viem, network } = require("hardhat");
const { arbDeploy } = require("../deploy/arbDeploy");
const { getChainConfig } = require("../../src/utils");
const { Resource } = require("@opentelemetry/resources");
const { trace, context } = require("@opentelemetry/api");
const ERC20Artifact = require("../abis/ERC20Upgradeable.json");
const { ChainId, LiquidityProviders, ChainKey } = require("sushi");
const helpers = require("@nomicfoundation/hardhat-network-helpers");
const { deployOrderBookNPE2 } = require("../deploy/orderbookDeploy");
const { OTLPTraceExporter } = require("@opentelemetry/exporter-trace-otlp-http");
const { SEMRESATTRS_SERVICE_NAME } = require("@opentelemetry/semantic-conventions");
const { randomUint256, prepareOrders, generateEvaluableConfig } = require("../utils");
const { BasicTracerProvider, BatchSpanProcessor } = require("@opentelemetry/sdk-trace-base");
const { rainterpreterExpressionDeployerNPE2Deploy } = require("../deploy/expressionDeployer");
const { USDT, WNATIVE, USDC, DAI, ENOSYS_BNZ, USD_PLUS, ENOSYS_HLN, FRAX, axlUSDC } = require("sushi/currency");
const { rainterpreterNPE2Deploy, rainterpreterStoreNPE2Deploy, rainterpreterParserNPE2Deploy } = require("../deploy/rainterpreterDeploy");
const { ProcessPairReportStatus } = require("../../src/processOrders");

const testChains = [
    [
        // chain id
        ChainId.POLYGON,

        // fork rpc url
        process?.env?.TEST_POLYGON_RPC,

        // block number of fork network
        56738134,

        // tokens to test with
        [
            WNATIVE[ChainId.POLYGON],
            USDT[ChainId.POLYGON],
            USDC[ChainId.POLYGON],
            DAI[ChainId.POLYGON]
        ],

        // addresses with token balance, in order with specified tokens
        [
            "0xdF906eA18C6537C6379aC83157047F507FB37263",
            "0xF977814e90dA44bFA03b6295A0616a897441aceC",
            "0xe7804c37c13166fF0b37F5aE0BB07A3aEbb6e245",
            "0x4aac95EBE2eA6038982566741d1860556e265F8B",
        ],

        // liq providers to use for test
        // ideally specify at least one for each univ2 and univ3 protocols
        [
            LiquidityProviders.QuickSwap,
            LiquidityProviders.SushiSwapV3,
        ]
    ],
    [
        ChainId.ARBITRUM,
        process?.env?.TEST_ARBITRUM_RPC,
        213738543,
        [
            WNATIVE[ChainId.ARBITRUM],
            USDT[ChainId.ARBITRUM],
            USDC[ChainId.ARBITRUM],
            DAI[ChainId.ARBITRUM]
        ],
        [
            "0xc3e5607cd4ca0d5fe51e09b60ed97a0ae6f874dd",
            "0x8f9c79B9De8b0713dCAC3E535fc5A1A92DB6EA2D",
            "0x5a52e96bacdabb82fd05763e25335261b270efcb",
            "0xc2995bbd284953e8ba0b01efe64535ac55cfcd9d"
        ],
        [
            LiquidityProviders.SushiSwapV2,
            LiquidityProviders.UniswapV3,
        ]
    ],
    [
        ChainId.FLARE,
        process?.env?.TEST_FLARE_RPC,
        23676999,
        [
            WNATIVE[ChainId.FLARE],
            USDT[ChainId.FLARE],
            ENOSYS_HLN,
            ENOSYS_BNZ
        ],
        [
            "0x2258e7Ad1D8AC70FAB053CF59c027960e94DB7d1",
            "0x09F5e7452d72b4A4e51b77DF1Ec8391e46e5F864",
            "0x2e574D0802F433E71F7dC91650aB2C23aDeb0D81",
            "0x311613c3339bBd4B91a0b498E43dc63ACC1f2740",
        ],
        [
            LiquidityProviders.Enosys,
            LiquidityProviders.BlazeSwap,
        ]
    ],
    [
        ChainId.ETHEREUM,
        process?.env?.TEST_ETH_RPC,
        19829125,
        [
            WNATIVE[ChainId.ETHEREUM],
            USDT[ChainId.ETHEREUM],
            USDC[ChainId.ETHEREUM],
            DAI[ChainId.ETHEREUM]
        ],
        [
            "0x17FD2FeeDabE71f013F5228ed9a52DE58291b15d",
            "0x83B9c290E8D86e686a9Eda6A6DC8FA6d281A5157",
            "0x51eDF02152EBfb338e03E30d65C15fBf06cc9ECC",
            "0x837c20D568Dfcd35E74E5CC0B8030f9Cebe10A28",
        ],
        [
            LiquidityProviders.SushiSwapV2,
            LiquidityProviders.UniswapV3,
            LiquidityProviders.CurveSwap,
        ]
    ],
    [
        ChainId.BASE,
        process?.env?.TEST_BASE_RPC,
        14207369,
        [
            axlUSDC[ChainId.BASE],
            USDC[ChainId.BASE],
            DAI[ChainId.BASE],
            USD_PLUS[ChainId.BASE],
        ],
        [
            "0xe743a49f04f2f77eb2d3b753ae3ad599de8cea84",
            "0x9b4Fc9E22b46487F0810eF5dFa230b9f139E5179",
            "0xf89BCB2Cc4F790Ba5b2fa4A1FBCb33e178459E65",
            "0x898137400867603E6D713CBD40881dd0c79E47cB",
        ],
        [
            LiquidityProviders.UniswapV3,
            LiquidityProviders.BaseSwap,
        ]
    ],
    [
        ChainId.BSC,
        process?.env?.TEST_BSC_RPC,
        38553419,
        [
            WNATIVE[ChainId.BSC],
            USDC[ChainId.BSC],
            DAI[ChainId.BSC],
            FRAX[ChainId.BSC]
        ],
        [
            "0x59d779BED4dB1E734D3fDa3172d45bc3063eCD69",
            "0xD3a22590f8243f8E83Ac230D1842C9Af0404C4A1",
            "0x737bc92643287e5b598eC4F5809bD25643c330f6",
            "0x8b666FAD7B4209B080Cb5f02159A60c3Bf346ebA"
        ],
        [
            LiquidityProviders.PancakeSwapV2,
            LiquidityProviders.PancakeSwapV3
        ]
    ],
];

// run tests on each network with provided data
for (let i = 0; i < testChains.length; i++) {
    const [
        chainId,
        rpc,
        blockNumber,
        tokens,
        addressesWithBalance,
        liquidityProviders,
    ] = testChains[i];

    // if rpc is not defined for a network go to next test
    if (!rpc) continue;

    describe(`Rain Arb Bot E2E Tests on "${ChainKey[chainId]}" Network`, async function () {
        // get config for the chain
        const config = getChainConfig(chainId);

        // get available route processor versions for the chain
        const rpVersions = Object.keys(config.routeProcessors).filter(v => v === "3.2");

        const exporter = new OTLPTraceExporter();
        const provider = new BasicTracerProvider({
            resource: new Resource({
                [SEMRESATTRS_SERVICE_NAME]: "arb-bot-test"
            }),
        });
        provider.addSpanProcessor(new BatchSpanProcessor(exporter));
        provider.register();
        const tracer = provider.getTracer("arb-bot-tracer");

        // run tests on each rp version
        for (let j = 0; j < rpVersions.length; j++) {
            const rpVersion = rpVersions[j];

            it(`should clear orders successfully using route processor v${rpVersion}`, async function () {
                const viemClient = await viem.getPublicClient();
                const testSpan = tracer.startSpan("test-clearing");
                const ctx = trace.setSpan(context.active(), testSpan);

                // reset network before each test
                await helpers.reset(rpc, blockNumber);

                // get signers
                const [bot, ...orderOwners] = await ethers.getSigners();

                // deploy contracts
                const interpreter = await rainterpreterNPE2Deploy();
                const store = await rainterpreterStoreNPE2Deploy();
                const parser = await rainterpreterParserNPE2Deploy();
                const expressionDeployer = await rainterpreterExpressionDeployerNPE2Deploy(
                    interpreter,
                    store,
                    parser
                );
                const orderbook = await deployOrderBookNPE2(expressionDeployer);
                const arb = await arbDeploy(
                    expressionDeployer,
                    orderbook.address,
                    generateEvaluableConfig(
                        expressionDeployer,
                        {
                            constants: [],
                            bytecode: "0x01000000000000"
                        }
                    ),
                    config.routeProcessors[rpVersion],
                );

                // set up tokens
                const Token1 = await ethers.getContractAt(
                    ERC20Artifact.abi,
                    tokens[0].address
                );
                const Token1Decimals = tokens[0].decimals;
                const Token1VaultId = ethers.BigNumber.from(randomUint256());

                const Token2 = await ethers.getContractAt(
                    ERC20Artifact.abi,
                    tokens[1].address
                );
                const Token2Decimals = tokens[1].decimals;
                const Token2VaultId = ethers.BigNumber.from(randomUint256());

                const Token3 = await ethers.getContractAt(
                    ERC20Artifact.abi,
                    tokens[2].address
                );
                const Token3Decimals = tokens[2].decimals;
                const Token3VaultId = ethers.BigNumber.from(randomUint256());

                const Token4 = await ethers.getContractAt(
                    ERC20Artifact.abi,
                    tokens[3].address
                );
                const Token4Decimals = tokens[3].decimals;
                const Token4VaultId = ethers.BigNumber.from(randomUint256());

                // impersonate addresses with large token balances to fund the owner 1 2 3
                // accounts with 110 tokens each used for topping up the order vaults
                const Token1Holder = await ethers.getImpersonatedSigner(addressesWithBalance[0]);
                const Token2Holder = await ethers.getImpersonatedSigner(addressesWithBalance[1]);
                const Token3Holder = await ethers.getImpersonatedSigner(addressesWithBalance[2]);
                const Token4Holder = await ethers.getImpersonatedSigner(addressesWithBalance[3]);

                // set eth balance for tx gas cost
                await network.provider.send("hardhat_setBalance", [Token1Holder.address, "0x4563918244F40000"]);
                await network.provider.send("hardhat_setBalance", [Token2Holder.address, "0x4563918244F40000"]);
                await network.provider.send("hardhat_setBalance", [Token3Holder.address, "0x4563918244F40000"]);
                await network.provider.send("hardhat_setBalance", [Token4Holder.address, "0x4563918244F40000"]);

                // send tokens to owners from token holders accounts
                for (let i = 0; i < 3; i++) {
                    await Token1.connect(Token1Holder).transfer(orderOwners[i].address, "110" + "0".repeat(Token1Decimals));
                    await Token2.connect(Token2Holder).transfer(orderOwners[i].address, "110" + "0".repeat(Token2Decimals));
                    await Token3.connect(Token3Holder).transfer(orderOwners[i].address, "110" + "0".repeat(Token3Decimals));
                    await Token4.connect(Token4Holder).transfer(orderOwners[i].address, "110" + "0".repeat(Token4Decimals));
                }

                // bot original token balances
                const BotToken1Balance = await Token1.balanceOf(bot.address);
                const BotToken2Balance = await Token2.balanceOf(bot.address);
                const BotToken3Balance = await Token3.balanceOf(bot.address);
                const BotToken4Balance = await Token4.balanceOf(bot.address);

                // dposit and add orders for each owner and return
                // the deployed orders in format of a sg query
                const sgOrders = await prepareOrders(
                    orderOwners,
                    [Token1, Token2, Token3, Token4],
                    [Token1Decimals, Token2Decimals, Token3Decimals, Token4Decimals],
                    [Token1VaultId, Token2VaultId, Token3VaultId, Token4VaultId],
                    orderbook,
                    expressionDeployer
                );

                // run the clearing process
                config.isTest = true;
                config.rpc = rpc;
                config.shuffle = false;
                config.signer = bot;
                config.hops = 2;
                config.bundle = true;
                config.retries = 1;
                config.lps = liquidityProviders;
                config.rpVersion = rpVersion;
                config.arbAddress = arb.address;
                config.orderbookAddress = orderbook.address;
                config.testViemClient = viemClient;
<<<<<<< HEAD
                config.gasCoveragePercentage = "100";
                const reports = await clear(config, sgOrders, tracer, ctx);
=======
                config.testBlockNumber = BigInt(blockNumber);
                const reports = await clear(config, sgOrders, undefined, tracer, ctx);
>>>>>>> 03995d90

                // should have cleared 2 token pairs bundled orders
                assert.ok(reports.length == 3);

                // validate first cleared token pair orders
                assert.equal(reports[0].tokenPair, `${tokens[1].symbol}/${tokens[0].symbol}`);
                assert.equal(reports[0].clearedAmount, "200" + "0".repeat(tokens[0].decimals));
                assert.equal(reports[0].clearedOrders.length, 2);

                // check vault balances for orders in cleared token pair
                assert.equal(
                    (await orderbook.vaultBalance(
                        orderOwners[0].address,
                        Token1.address,
                        Token3VaultId
                    )).toString(),
                    "0"
                );
                assert.equal(
                    (await orderbook.vaultBalance(
                        orderOwners[0].address,
                        Token2.address,
                        Token2VaultId
                    )).toString(),
                    "100" + "0".repeat(tokens[1].decimals)
                );
                assert.equal(
                    (await orderbook.vaultBalance(
                        orderOwners[2].address,
                        Token1.address,
                        Token1VaultId
                    )).toString(),
                    "0"
                );
                assert.equal(
                    (await orderbook.vaultBalance(
                        orderOwners[2].address,
                        Token2.address,
                        Token2VaultId
                    )).toString(),
                    "100" + "0".repeat(tokens[1].decimals)
                );

                // validate second token pair orders, which should report empty vault
                assert.equal(reports[1].tokenPair, `${tokens[3].symbol}/${tokens[0].symbol}`);
                assert.equal(reports[1].status, ProcessPairReportStatus.EmptyVault);

                // validate third cleared token pair orders
                assert.equal(reports[2].tokenPair, `${tokens[2].symbol}/${tokens[0].symbol}`);
                assert.equal(reports[2].clearedAmount, "100" + "0".repeat(tokens[0].decimals));

                // check vault balances for orders in cleared token pair
                assert.equal(
                    (await orderbook.vaultBalance(
                        orderOwners[1].address,
                        Token1.address,
                        Token1VaultId
                    )).toString(),
                    "0"
                );
                assert.equal(
                    (await orderbook.vaultBalance(
                        orderOwners[1].address,
                        Token3.address,
                        Token3VaultId
                    )).toString(),
                    "100" + "0".repeat(tokens[2].decimals)
                );

                // bot should have received the bounty for cleared orders,
                // so its token 2 and 3 balances should have increased
                assert.ok(
                    (await Token2.connect(bot).balanceOf(bot.address)).gt(BotToken2Balance)
                );
                assert.ok(
                    (await Token3.connect(bot).balanceOf(bot.address)).gt(BotToken3Balance)
                );

                // bot should not have recieved any reward
                // so its token 1 and 4 balances should have been equal to before
                assert.ok(
                    (await Token1.connect(bot).balanceOf(bot.address)).eq(BotToken1Balance)
                );
                assert.ok(
                    (await Token4.connect(bot).balanceOf(bot.address)).eq(BotToken4Balance)
                );

                testSpan.end();
            });
        }
    });
}<|MERGE_RESOLUTION|>--- conflicted
+++ resolved
@@ -310,13 +310,9 @@
                 config.arbAddress = arb.address;
                 config.orderbookAddress = orderbook.address;
                 config.testViemClient = viemClient;
-<<<<<<< HEAD
+                config.testBlockNumber = BigInt(blockNumber);
                 config.gasCoveragePercentage = "100";
                 const reports = await clear(config, sgOrders, tracer, ctx);
-=======
-                config.testBlockNumber = BigInt(blockNumber);
-                const reports = await clear(config, sgOrders, undefined, tracer, ctx);
->>>>>>> 03995d90
 
                 // should have cleared 2 token pairs bundled orders
                 assert.ok(reports.length == 3);
