require("dotenv").config();
const { assert } = require("chai");
const testData = require("./data");
const { RainSolver } = require("../../src/core");
<<<<<<< HEAD
const { ABI, toFloat, normalizeFloat } = require("../../src/common");
=======
const { ABI, Result } = require("../../src/common");
>>>>>>> 9e75cdd4
const { RpcState } = require("../../src/rpc");
const mockServer = require("mockttp").getLocal();
const { sendTx, waitUntilFree, estimateGasCost } = require("../../src/signer/actions");
const { ethers, viem, network } = require("hardhat");
const { ChainKey, RainDataFetcher } = require("sushi");
const { publicClientConfig } = require("sushi/config");
const { Resource } = require("@opentelemetry/resources");
const { getChainConfig } = require("../../src/state/chain");
const { rainSolverTransport } = require("../../src/rpc");
const { ProcessOrderStatus } = require("../../src/core/types");
const ERC20Artifact = require("../abis/ERC20Upgradeable.json");
const { abi: orderbookAbi } = require("../abis/OrderBook.json");
const helpers = require("@nomicfoundation/hardhat-network-helpers");
const { publicActions, walletActions, createPublicClient } = require("viem");
const { OTLPTraceExporter } = require("@opentelemetry/exporter-trace-otlp-http");
const { SEMRESATTRS_SERVICE_NAME } = require("@opentelemetry/semantic-conventions");
const { BasicTracerProvider, BatchSpanProcessor } = require("@opentelemetry/sdk-trace-base");
const { OrderManager } = require("../../src/order");
const {
    arbDeploy,
    encodeMeta,
    getEventArgs,
    randomUint256,
    mockSgFromEvent,
    genericArbrbDeploy,
    deployOrderBookNPE2,
    rainterpreterNPE2Deploy,
    rainterpreterStoreNPE2Deploy,
    rainterpreterParserNPE2Deploy,
    rainterpreterExpressionDeployerNPE2Deploy,
    balancerArbDeploy,
} = require("../utils");
const { SharedState } = require("../../src/state");
const balancerHelpers = require("../../src/router/balancer");

// run tests on each network in the provided data
for (let i = 0; i < testData.length; i++) {
    const [
        chainId,
        rpc,
        blockNumber,
        tokens,
        addressesWithBalance,
        liquidityProviders,
        deposits,
        orderbookAddress,
        arbAddress,
        botAddress,
    ] = testData[i];

    // if rpc is not defined for a network go to next test
    if (!rpc) continue;

    describe(`Rain Arb Bot E2E Tests on "${ChainKey[chainId]}" Network`, async function () {
        before(() => mockServer.start(8080));
        after(() => mockServer.stop());

        // get config for the chain
        const config = getChainConfig(chainId);
        config.chain = publicClientConfig[chainId].chain;

        // get available route processor versions for the chain (only RP4)
        const rpVersions = Object.keys(config.routeProcessors).filter((v) => v === "4");
        if (rpVersions.length === 0)
            assert.fail(`Found no known RP4 contract address on ${ChainKey[chainId]} chain`);

        const exporter = new OTLPTraceExporter();
        const provider = new BasicTracerProvider({
            resource: new Resource({
                [SEMRESATTRS_SERVICE_NAME]: "rain-solver-test",
            }),
        });
        provider.addSpanProcessor(new BatchSpanProcessor(exporter));
        provider.register();
        const tracer = provider.getTracer("rain-solver-tracer");

        config.rpc = [rpc];
        const rpcState = new RpcState(config.rpc.map((v) => ({ url: v })));
        const balancerRouter = (() => {
            const balancerRouterInit = balancerHelpers.BalancerRouter.init(chainId);
            if (balancerRouterInit.isOk()) return balancerRouterInit.value;
            else return undefined;
        })();
        const state = new SharedState({
            chainConfig: config,
            client: {},
            dispair: {},
            rpcState,
            subgraphConfig: {
                subgraphs: [],
            },
            orderManagerConfig: {
                ownerLimits: {},
                quoteGas: 1_000_000n,
            },
            balancerRouter,
        });
        const client = createPublicClient({
            chain: publicClientConfig[chainId].chain,
            transport: rainSolverTransport(rpcState, {
                retryCountNext: 50,
                timeout: 600_000,
            }),
        });
        const dataFetcherPromise = RainDataFetcher.init(chainId, client, liquidityProviders);

        // run tests on each rp version
        for (let j = 0; j < rpVersions.length; j++) {
            const rpVersion = rpVersions[j];

            it(`should clear orders successfully using route processor v${rpVersion}`, async function () {
                config.rpc = [rpc];
                const viemClient = await viem.getPublicClient();
                state.client = viemClient;
                const dataFetcher = await dataFetcherPromise;
                state.dataFetcher = dataFetcher;
                dataFetcher.web3Client.transport.retryCount = 3;
                const testSpan = tracer.startSpan("test-clearing");

                // reset network before each test
                await helpers.reset(rpc, blockNumber);
                // get bot signer
                const bot = botAddress
                    ? (await viem.getTestClient({ account: botAddress }))
                          .extend(publicActions)
                          .extend(walletActions)
                    : (
                          await viem.getTestClient({
                              account: "0x22025257BeF969A81eDaC0b343ce82d777931327",
                          })
                      )
                          .extend(publicActions)
                          .extend(walletActions);
                bot.sendTx = async (tx) => {
                    return await sendTx(bot, tx);
                };
                bot.waitUntilFree = async () => {
                    return await waitUntilFree(bot);
                };
                bot.estimateGasCost = async (tx) => {
                    return await estimateGasCost(bot, tx);
                };
                bot.asWriteSigner = () => bot;
                bot.state = state;
                bot.impersonateAccount({
                    address: botAddress ?? "0x22025257BeF969A81eDaC0b343ce82d777931327",
                });
                await network.provider.send("hardhat_setBalance", [
                    bot.account.address,
                    "0x4563918244F40000",
                ]);
                bot.BALANCE = ethers.BigNumber.from("0x4563918244F40000");
                bot.BOUNTY = [];

                // deploy contracts
                const interpreter = await rainterpreterNPE2Deploy();
                const store = await rainterpreterStoreNPE2Deploy();
                const parser = await rainterpreterParserNPE2Deploy();
                const deployer = await rainterpreterExpressionDeployerNPE2Deploy({
                    interpreter: interpreter.address,
                    store: store.address,
                    parser: parser.address,
                });
                const orderbook = !orderbookAddress
                    ? await deployOrderBookNPE2()
                    : await ethers.getContractAt(orderbookAbi, orderbookAddress);

                const arb = !arbAddress
                    ? await arbDeploy(orderbook.address, config.routeProcessors[rpVersion])
                    : await ethers.getContractAt(ABI.Orderbook.Primary.Arb, arbAddress);

                state.dispair = {
                    interpreter: interpreter.address,
                    store: store.address,
                    deployer: deployer.address,
                };

                // set up tokens contracts and impersonate owners
                const owners = [];
                for (let i = 0; i < tokens.length; i++) {
                    tokens[i].contract = await ethers.getContractAt(
                        ERC20Artifact.abi,
                        tokens[i].address,
                    );
                    tokens[i].vaultId = randomUint256();
                    tokens[i].depositAmount = ethers.utils.parseUnits(
                        deposits[i] ?? "100",
                        tokens[i].decimals,
                    );
                    // owners.push(
                    //     (await viem.getTestClient({account: addressesWithBalance[i]})).extend(publicActions).extend(walletActions)
                    //     // await ethers.getImpersonatedSigner(addressesWithBalance[i])
                    // );
                    owners.push(await ethers.getImpersonatedSigner(addressesWithBalance[i]));
                    await network.provider.send("hardhat_setBalance", [
                        addressesWithBalance[i],
                        "0x4563918244F40000",
                    ]);
                }

                // bot original token balances
                const originalBotTokenBalances = [];
                for (const t of tokens) {
                    originalBotTokenBalances.push(await t.contract.balanceOf(bot.account.address));
                }

                // dposit and add orders for each owner and return
                // the deployed orders in format of a sg query.
                // all orders have WETH as output and other specified
                // tokens as input
                let orders = [];
                for (let i = 1; i < tokens.length; i++) {
                    const depositConfigStruct = {
                        token: tokens[i].address,
                        vaultId: tokens[i].vaultId,
                        amount: tokens[i].depositAmount.toString(),
                    };
                    await tokens[i].contract
                        .connect(owners[i])
                        .approve(orderbook.address, depositConfigStruct.amount);
                    await orderbook
                        .connect(owners[i])
                        .deposit3(
                            depositConfigStruct.token,
                            depositConfigStruct.vaultId,
                            toFloat(depositConfigStruct.amount, tokens[i].decimals).value,
                            [],
                        );

                    // prebuild bytecode: "_ _: 0 max; :;"
                    const ratio = "0".repeat(64); // 0
                    const maxOutput =
                        "000000007fffffffffffffffffffffffffffffffffffffffffffffffffffffff"; // max
                    const bytecode = `0x0000000000000000000000000000000000000000000000000000000000000002${maxOutput}${ratio}0000000000000000000000000000000000000000000000000000000000000015020000000c02020002011000000110000100000000`;
                    const addOrderConfig = {
                        evaluable: {
                            interpreter: interpreter.address,
                            store: store.address,
                            bytecode,
                        },
                        nonce: "0x" + "0".repeat(63) + "1",
                        secret: "0x" + "0".repeat(63) + "1",
                        validInputs: [
                            {
                                token: tokens[0].address,
                                vaultId: tokens[0].vaultId,
                            },
                        ],
                        validOutputs: [
                            {
                                token: tokens[i].address,
                                vaultId: tokens[i].vaultId,
                            },
                        ],
                        meta: encodeMeta("some_order"),
                    };
                    const tx = await orderbook.connect(owners[i]).addOrder3(addOrderConfig, [
                        {
                            evaluable: {
                                interpreter: interpreter.address,
                                store: store.address,
                                bytecode:
                                    "0x0000000000000000000000000000000000000000000000000000000000000000000000000000000000000000000000000000000000000000000000000000000701000000000000",
                            },
                            signedContext: [],
                        },
                    ]);
                    orders.push(
                        await mockSgFromEvent(
                            await getEventArgs(tx, "AddOrderV3", orderbook),
                            orderbook,
                            tokens.map((v) => ({
                                ...v.contract,
                                knownSymbol: v.symbol,
                                decimals: v.decimals,
                            })),
                        ),
                    );
                }

                // run the clearing process
                config.isTest = true;
                config.shuffle = false;
                config.signer = bot;
                config.hops = 2;
                config.retries = 1;
                config.lps = liquidityProviders;
                config.rpVersion = rpVersion;
                config.arbAddress = arb.address;
                config.orderbookAddress = orderbook.address;
                config.testBlockNumber = BigInt(blockNumber);
                config.testBlockNumberInc = BigInt(blockNumber); // increments during test updating to new block height
                config.gasCoveragePercentage = "1";
                config.viemClient = viemClient;
                config.dataFetcher = dataFetcher;
                config.accounts = [];
                config.mainAccount = bot;
                config.gasPriceMultiplier = 107;
                config.gasLimitMultiplier = 120;
                config.dispair = {
                    interpreter: interpreter.address,
                    store: store.address,
                    deployer: deployer.address,
                };

                const orderManager = new OrderManager(state);
                for (const order of orders) {
                    const res = await orderManager.addOrder(order);
                    assert(res.isOk());
                }
                orders = orderManager.getNextRoundOrders(false);

                state.gasPrice = await bot.getGasPrice();
                orderManager.getNextRoundOrders = () => orders;
                const rainSolver = new RainSolver(
                    state,
                    config,
                    orderManager,
                    {
                        mainSigner: bot,
                        getRandomSigner: () => bot,
                    },
                    // config,
                );
                const { results: reports } = await rainSolver.processNextRound(undefined, false);

                // should have cleared correct number of orders
                assert.ok(reports.length == tokens.length - 1, "Failed to clear all given orders");

                // validate each cleared order
                let inputProfit = ethers.constants.Zero;
                let gasSpent = ethers.constants.Zero;
                for (let i = 0; i < reports.length; i++) {
                    const report = reports[i].value;
                    assert.equal(report.status, ProcessOrderStatus.FoundOpportunity);

                    const pair = `${tokens[0].symbol}/${tokens[i + 1].symbol}`;
                    const clearedAmount = ethers.BigNumber.from(report.clearedAmount);
                    const outputVault = ethers.BigNumber.from(
                        normalizeFloat(
                            await orderbook.vaultBalance2(
                                owners[i + 1].address,
                                tokens[i + 1].address,
                                tokens[i + 1].vaultId,
                            ),
                            tokens[i + 1].decimals,
                        ).value,
                    );
                    const inputVault = ethers.BigNumber.from(
                        normalizeFloat(
                            await orderbook.vaultBalance2(
                                owners[0].address,
                                tokens[0].address,
                                tokens[0].vaultId,
                            ),
                            tokens[0].decimals,
                        ).value,
                    );
                    const botTokenBalance = await tokens[i + 1].contract.balanceOf(
                        bot.account.address,
                    );

                    assert.equal(report.tokenPair, pair);

                    // should have cleared equal to vault balance or lower
                    assert.ok(
                        tokens[i + 1].depositAmount.gte(clearedAmount),
                        `Did not clear expected amount for: ${pair}`,
                    );
                    assert.ok(
                        outputVault.eq(tokens[i + 1].depositAmount.sub(clearedAmount)),
                        `Unexpected current output vault balance: ${pair}`,
                    );
                    assert.ok(inputVault.eq(0), `Unexpected current input vault balance: ${pair}`);
                    assert.ok(
                        originalBotTokenBalances[i + 1].eq(botTokenBalance),
                        `Unexpected current bot ${tokens[i + 1].symbol} balance`,
                    );

                    // collect all bot's input income (bounty) and gas cost
                    inputProfit = inputProfit.add(ethers.utils.parseUnits(report.inputTokenIncome));
                    gasSpent = gasSpent.add(ethers.utils.parseUnits(report.gasCost.toString()));
                }

                testSpan.end();
            });

            it("should clear orders successfully using inter-orderbook", async function () {
                config.rpc = [rpc];
                const viemClient = await viem.getPublicClient();
                state.client = viemClient;
                const dataFetcher = await dataFetcherPromise;
                state.dataFetcher = dataFetcher;
                dataFetcher.web3Client.transport.retryCount = 3;
                const testSpan = tracer.startSpan("test-clearing");

                // reset network before each test
                await helpers.reset(rpc, blockNumber);

                // get bot signer
                const bot = botAddress
                    ? (await viem.getTestClient({ account: botAddress }))
                          .extend(publicActions)
                          .extend(walletActions)
                    : (
                          await viem.getTestClient({
                              account: "0x22025257BeF969A81eDaC0b343ce82d777931327",
                          })
                      )
                          .extend(publicActions)
                          .extend(walletActions);
                bot.sendTx = async (tx) => {
                    return await sendTx(bot, tx);
                };
                bot.waitUntilFree = async () => {
                    return await waitUntilFree(bot);
                };
                bot.estimateGasCost = async (tx) => {
                    return await estimateGasCost(bot, tx);
                };
                bot.asWriteSigner = () => bot;
                bot.state = state;
                bot.impersonateAccount({
                    address: botAddress ?? "0x22025257BeF969A81eDaC0b343ce82d777931327",
                });
                await network.provider.send("hardhat_setBalance", [
                    bot.account.address,
                    "0x4563918244F40000",
                ]);
                bot.BALANCE = ethers.BigNumber.from("0x4563918244F40000");
                bot.BOUNTY = [];

                // deploy contracts
                const interpreter = await rainterpreterNPE2Deploy();
                const store = await rainterpreterStoreNPE2Deploy();
                const parser = await rainterpreterParserNPE2Deploy();
                const deployer = await rainterpreterExpressionDeployerNPE2Deploy({
                    interpreter: interpreter.address,
                    store: store.address,
                    parser: parser.address,
                });
                const orderbook1 = !orderbookAddress
                    ? await deployOrderBookNPE2()
                    : await ethers.getContractAt(orderbookAbi, orderbookAddress);
                const orderbook2 = await deployOrderBookNPE2();
                const genericArb = await genericArbrbDeploy(orderbook2.address);
                const arb = !arbAddress
                    ? await arbDeploy(orderbook1.address, config.routeProcessors[rpVersion])
                    : await ethers.getContractAt(ABI.Orderbook.Primary.Arb, arbAddress);

                state.dispair = {
                    interpreter: interpreter.address,
                    store: store.address,
                    deployer: deployer.address,
                };

                // set up tokens contracts and impersonate owners
                const owners = [];
                for (let i = 0; i < tokens.length; i++) {
                    tokens[i].contract = await ethers.getContractAt(
                        ERC20Artifact.abi,
                        tokens[i].address,
                    );
                    if (i === 0) {
                        tokens[0].vaultIds = [];
                        for (let j = 0; j < tokens.length - 1; j++) {
                            tokens[0].vaultIds.push(randomUint256());
                        }
                    }
                    tokens[i].vaultId = randomUint256();
                    i > 0
                        ? (tokens[i].depositAmount = ethers.utils.parseUnits(
                              deposits[i] ?? "100",
                              tokens[i].decimals,
                          ))
                        : (tokens[i].depositAmount = ethers.utils
                              .parseUnits(deposits[i] ?? "100", tokens[i].decimals)
                              .div(tokens.length - 1));
                    owners.push(await ethers.getImpersonatedSigner(addressesWithBalance[i]));
                    await network.provider.send("hardhat_setBalance", [
                        addressesWithBalance[i],
                        "0x4563918244F40000",
                    ]);
                }

                // bot original token balances
                const originalBotTokenBalances = [];
                for (const t of tokens) {
                    originalBotTokenBalances.push(await t.contract.balanceOf(bot.account.address));
                }

                // dposit and add orders for each owner and return
                // the deployed orders in format of a sg query.
                // all orders have WETH as output and other specified
                // tokens as input
                let orders = [];
                for (let i = 1; i < tokens.length; i++) {
                    const depositConfigStruct1 = {
                        token: tokens[i].address,
                        vaultId: tokens[i].vaultId,
                        amount: tokens[i].depositAmount.toString(),
                    };
                    await tokens[i].contract
                        .connect(owners[i])
                        .approve(orderbook1.address, depositConfigStruct1.amount);
                    await orderbook1
                        .connect(owners[i])
                        .deposit3(
                            depositConfigStruct1.token,
                            depositConfigStruct1.vaultId,
                            toFloat(depositConfigStruct1.amount, tokens[i].decimals).value,
                            [],
                        );

                    // prebuild bytecode: "_ _: 0 max; :;"
                    const ratio = "0".repeat(64); // 0
                    const maxOutput =
                        "000000007fffffffffffffffffffffffffffffffffffffffffffffffffffffff"; // max
                    const bytecode = `0x0000000000000000000000000000000000000000000000000000000000000002${maxOutput}${ratio}0000000000000000000000000000000000000000000000000000000000000015020000000c02020002011000000110000100000000`;
                    const addOrderConfig1 = {
                        evaluable: {
                            interpreter: interpreter.address,
                            store: store.address,
                            bytecode,
                        },
                        nonce: "0x" + "0".repeat(63) + "1",
                        secret: "0x" + "0".repeat(63) + "1",
                        validInputs: [
                            {
                                token: tokens[0].address,
                                vaultId: tokens[0].vaultId,
                            },
                        ],
                        validOutputs: [
                            {
                                token: tokens[i].address,
                                vaultId: tokens[i].vaultId,
                            },
                        ],
                        meta: encodeMeta("some_order"),
                    };
                    const tx1 = await orderbook1.connect(owners[i]).addOrder3(addOrderConfig1, [
                        {
                            evaluable: {
                                interpreter: interpreter.address,
                                store: store.address,
                                bytecode:
                                    "0x0000000000000000000000000000000000000000000000000000000000000000000000000000000000000000000000000000000000000000000000000000000701000000000000",
                            },
                            signedContext: [],
                        },
                    ]);
                    orders.push(
                        await mockSgFromEvent(
                            await getEventArgs(tx1, "AddOrderV3", orderbook1),
                            orderbook1,
                            tokens.map((v) => ({
                                ...v.contract,
                                knownSymbol: v.symbol,
                                decimals: v.decimals,
                            })),
                        ),
                    );

                    // opposing orders
                    const depositConfigStruct2 = {
                        token: tokens[0].address,
                        vaultId: tokens[0].vaultIds[i - 1],
                        amount: tokens[0].depositAmount.toString(),
                    };
                    await tokens[0].contract
                        .connect(owners[0])
                        .approve(orderbook2.address, depositConfigStruct2.amount);
                    await orderbook2
                        .connect(owners[0])
                        .deposit3(
                            depositConfigStruct2.token,
                            depositConfigStruct2.vaultId,
                            toFloat(depositConfigStruct2.amount, tokens[0].decimals).value,
                            [],
                        );
                    const addOrderConfig2 = {
                        evaluable: {
                            interpreter: interpreter.address,
                            store: store.address,
                            bytecode,
                        },
                        nonce: "0x" + "0".repeat(63) + "1",
                        secret: "0x" + "0".repeat(63) + "1",
                        validInputs: [
                            {
                                token: tokens[i].address,
                                vaultId: tokens[i].vaultId,
                            },
                        ],
                        validOutputs: [
                            {
                                token: tokens[0].address,
                                vaultId: tokens[0].vaultIds[i - 1],
                            },
                        ],
                        meta: encodeMeta("some_order"),
                    };
                    const tx2 = await orderbook2.connect(owners[0]).addOrder3(addOrderConfig2, [
                        {
                            evaluable: {
                                interpreter: interpreter.address,
                                store: store.address,
                                bytecode:
                                    "0x0000000000000000000000000000000000000000000000000000000000000000000000000000000000000000000000000000000000000000000000000000000701000000000000",
                            },
                            signedContext: [],
                        },
                    ]);
                    orders.push(
                        await mockSgFromEvent(
                            await getEventArgs(tx2, "AddOrderV3", orderbook2),
                            orderbook2,
                            tokens.map((v) => ({
                                ...v.contract,
                                knownSymbol: v.symbol,
                                decimals: v.decimals,
                            })),
                        ),
                    );
                }

                // run the clearing process
                config.isTest = true;
                config.shuffle = false;
                config.signer = bot;
                config.hops = 2;
                config.retries = 1;
                config.lps = liquidityProviders;
                config.rpVersion = rpVersion;
                config.arbAddress = arb.address;
                config.genericArbAddress = genericArb.address;
                config.orderbookAddress = orderbook1.address;
                config.testBlockNumber = BigInt(blockNumber);
                config.gasCoveragePercentage = "1";
                config.viemClient = viemClient;
                config.dataFetcher = dataFetcher;
                config.accounts = [];
                config.mainAccount = bot;
                config.gasPriceMultiplier = 107;
                config.gasLimitMultiplier = 120;
                config.dispair = {
                    interpreter: interpreter.address,
                    store: store.address,
                    deployer: deployer.address,
                };

                const orderManager = new OrderManager(state);
                for (const order of orders) {
                    const res = await orderManager.addOrder(order);
                    assert(res.isOk());
                }
                orders = orderManager.getNextRoundOrders(false);

                // mock init quotes
                orders.forEach((pair) => {
                    pair.takeOrder.quote = {
                        ratio: ethers.constants.Zero.toBigInt(),
                        maxOutput: tokens
                            .find(
                                (t) =>
                                    t.contract.address.toLowerCase() ===
                                    pair.sellToken.toLowerCase(),
                            )
                            ?.depositAmount.mul("1" + "0".repeat(18 - pair.sellTokenDecimals))
                            .toBigInt(),
                    };
                });
                state.gasPrice = await bot.getGasPrice();
                orderManager.getNextRoundOrders = () => orders;
                const rainSolver = new RainSolver(
                    state,
                    config,
                    orderManager,
                    {
                        mainSigner: bot,
                        getRandomSigner: () => bot,
                    },
                    // config,
                );
                const { results: reports } = await rainSolver.processNextRound(undefined, false);

                // should have cleared correct number of orders
                assert.ok(
                    reports.length == (tokens.length - 1) * 2,
                    "Failed to clear all given orders",
                );

                // validate each cleared order
                let gasSpent = ethers.constants.Zero;
                let inputProfit = ethers.constants.Zero;
                for (let i = 0; i < reports.length / 2; i++) {
                    const report = reports[i].value;
                    assert.equal(report.status, ProcessOrderStatus.FoundOpportunity);

                    const pair = `${tokens[0].symbol}/${tokens[i + 1].symbol}`;
                    const clearedAmount = ethers.BigNumber.from(report.clearedAmount);
                    const outputVault = ethers.BigNumber.from(
                        normalizeFloat(
                            await orderbook1.vaultBalance2(
                                owners[i + 1].address,
                                tokens[i + 1].address,
                                tokens[i + 1].vaultId,
                            ),
                            tokens[i + 1].decimals,
                        ).value,
                    );
                    const inputVault = ethers.BigNumber.from(
                        normalizeFloat(
                            await orderbook1.vaultBalance2(
                                owners[0].address,
                                tokens[0].address,
                                tokens[0].vaultId,
                            ),
                            tokens[0].decimals,
                        ).value,
                    );

                    assert.equal(report.tokenPair, pair);

                    // should have cleared equal to vault balance or lower
                    assert.ok(
                        tokens[i + 1].depositAmount.gte(clearedAmount),
                        `Did not clear expected amount for: ${pair}`,
                    );
                    assert.ok(
                        outputVault.eq(tokens[i + 1].depositAmount.sub(clearedAmount)),
                        `Unexpected current output vault balance: ${pair}`,
                    );
                    assert.ok(inputVault.eq(0), `Unexpected current input vault balance: ${pair}`);

                    // collect all bot's input income (bounty) and gas cost
                    inputProfit = inputProfit.add(ethers.utils.parseUnits(report.inputTokenIncome));
                    gasSpent = gasSpent.add(ethers.utils.parseUnits(report.gasCost.toString()));
                }

                // all input bounties (+ old balance) should be equal to current bot's balance
                assert.ok(
                    originalBotTokenBalances[0]
                        .add(inputProfit)
                        .eq(await tokens[0].contract.balanceOf(bot.account.address)),
                    "Unexpected bot bounty",
                );

                testSpan.end();
            });

            it("should clear orders successfully using intra-orderbook", async function () {
                config.rpc = [rpc];
                const viemClient = await viem.getPublicClient();
                const dataFetcher = await dataFetcherPromise;
                state.client = viemClient;
                state.dataFetcher = dataFetcher;
                dataFetcher.web3Client.transport.retryCount = 3;
                const testSpan = tracer.startSpan("test-clearing");

                // reset network before each test
                await helpers.reset(rpc, blockNumber);

                // get bot signer
                const bot = botAddress
                    ? (await viem.getTestClient({ account: botAddress }))
                          .extend(publicActions)
                          .extend(walletActions)
                    : (
                          await viem.getTestClient({
                              account: "0x22025257BeF969A81eDaC0b343ce82d777931327",
                          })
                      )
                          .extend(publicActions)
                          .extend(walletActions);
                bot.sendTx = async (tx) => {
                    return await sendTx(bot, tx);
                };
                bot.waitUntilFree = async () => {
                    return await waitUntilFree(bot);
                };
                bot.estimateGasCost = async (tx) => {
                    return await estimateGasCost(bot, tx);
                };
                bot.asWriteSigner = () => bot;
                bot.state = state;
                bot.impersonateAccount({
                    address: botAddress ?? "0x22025257BeF969A81eDaC0b343ce82d777931327",
                });
                await network.provider.send("hardhat_setBalance", [
                    bot.account.address,
                    "0x4563918244F40000",
                ]);
                bot.BALANCE = ethers.BigNumber.from("0x4563918244F40000");
                bot.BOUNTY = [];

                // deploy contracts
                const interpreter = await rainterpreterNPE2Deploy();
                const store = await rainterpreterStoreNPE2Deploy();
                const parser = await rainterpreterParserNPE2Deploy();
                const deployer = await rainterpreterExpressionDeployerNPE2Deploy({
                    interpreter: interpreter.address,
                    store: store.address,
                    parser: parser.address,
                });
                const orderbook = !orderbookAddress
                    ? await deployOrderBookNPE2()
                    : await ethers.getContractAt(orderbookAbi, orderbookAddress);
                const arb = !arbAddress
                    ? await arbDeploy(orderbook.address, config.routeProcessors[rpVersion])
                    : await ethers.getContractAt(ABI.Orderbook.Primary.Arb, arbAddress);

                state.dispair = {
                    interpreter: interpreter.address,
                    store: store.address,
                    deployer: deployer.address,
                };

                // set up tokens contracts and impersonate owners
                const owners = [];
                for (let i = 0; i < tokens.length; i++) {
                    tokens[i].contract = await ethers.getContractAt(
                        ERC20Artifact.abi,
                        tokens[i].address,
                    );
                    if (i === 0) {
                        tokens[0].vaultIds = [];
                        for (let j = 0; j < tokens.length - 1; j++) {
                            tokens[0].vaultIds.push(randomUint256());
                        }
                    }
                    tokens[i].vaultId = randomUint256();
                    i > 0
                        ? (tokens[i].depositAmount = ethers.utils.parseUnits(
                              deposits[i] ?? "100",
                              tokens[i].decimals,
                          ))
                        : (tokens[i].depositAmount = ethers.utils
                              .parseUnits(deposits[i] ?? "100", tokens[i].decimals)
                              .div(4));
                    owners.push(await ethers.getImpersonatedSigner(addressesWithBalance[i]));
                    await network.provider.send("hardhat_setBalance", [
                        addressesWithBalance[i],
                        "0x4563918244F40000",
                    ]);
                }

                // bot original token balances
                const originalBotTokenBalances = [];
                for (const t of tokens) {
                    originalBotTokenBalances.push(await t.contract.balanceOf(bot.account.address));
                }

                // dposit and add orders for each owner and return
                // the deployed orders in format of a sg query.
                // all orders have WETH as output and other specified
                // tokens as input
                let orders = [];
                const opposingOrders = [];
                for (let i = 1; i < tokens.length; i++) {
                    const depositConfigStruct1 = {
                        token: tokens[i].address,
                        vaultId: tokens[i].vaultId,
                        amount: tokens[i].depositAmount.toString(),
                    };
                    await tokens[i].contract
                        .connect(owners[i])
                        .approve(orderbook.address, depositConfigStruct1.amount);
                    await orderbook
                        .connect(owners[i])
                        .deposit3(
                            depositConfigStruct1.token,
                            depositConfigStruct1.vaultId,
                            toFloat(depositConfigStruct1.amount, tokens[i].decimals).value,
                            [],
                        );

                    // prebuild bytecode: "_ _: 0.5 max; :;"
                    const ratio1 = toFloat(500000000000000000n, 18)
                        .value.substring(2)
                        .padStart(64, "0"); // 0.5
                    const maxOutput1 =
                        "000000007fffffffffffffffffffffffffffffffffffffffffffffffffffffff"; // max
                    const bytecode1 = `0x0000000000000000000000000000000000000000000000000000000000000002${maxOutput1}${ratio1}0000000000000000000000000000000000000000000000000000000000000015020000000c02020002011000000110000100000000`;
                    const addOrderConfig1 = {
                        evaluable: {
                            interpreter: interpreter.address,
                            store: store.address,
                            bytecode: bytecode1,
                        },
                        nonce: "0x" + "0".repeat(63) + "1",
                        secret: "0x" + "0".repeat(63) + "1",
                        validInputs: [
                            {
                                token: tokens[0].address,
                                vaultId: tokens[0].vaultId,
                            },
                        ],
                        validOutputs: [
                            {
                                token: tokens[i].address,
                                vaultId: tokens[i].vaultId,
                            },
                        ],
                        meta: encodeMeta("some_order"),
                    };
                    const tx1 = await orderbook.connect(owners[i]).addOrder3(addOrderConfig1, [
                        {
                            evaluable: {
                                interpreter: interpreter.address,
                                store: store.address,
                                bytecode:
                                    "0x0000000000000000000000000000000000000000000000000000000000000000000000000000000000000000000000000000000000000000000000000000000701000000000000",
                            },
                            signedContext: [],
                        },
                    ]);
                    orders.push(
                        await mockSgFromEvent(
                            await getEventArgs(tx1, "AddOrderV3", orderbook),
                            orderbook,
                            tokens.map((v) => ({
                                ...v.contract,
                                knownSymbol: v.symbol,
                                decimals: v.decimals,
                            })),
                        ),
                    );

                    // opposing orders
                    const depositConfigStruct2 = {
                        token: tokens[0].address,
                        vaultId: tokens[0].vaultIds[i - 1],
                        amount: tokens[0].depositAmount.toString(),
                    };
                    await tokens[0].contract
                        .connect(owners[0])
                        .approve(orderbook.address, depositConfigStruct2.amount);
                    await orderbook
                        .connect(owners[0])
                        .deposit3(
                            depositConfigStruct2.token,
                            depositConfigStruct2.vaultId,
                            toFloat(depositConfigStruct2.amount, tokens[0].decimals).value,
                            [],
                        );

                    // prebuild bytecode: "_ _: 1 max; :;"
                    const ratio2 = toFloat(1000000000000000000n, 18)
                        .value.substring(2)
                        .padStart(64, "0"); // 1
                    const maxOutput2 =
                        "000000007fffffffffffffffffffffffffffffffffffffffffffffffffffffff"; // max
                    const bytecode2 = `0x0000000000000000000000000000000000000000000000000000000000000002${maxOutput2}${ratio2}0000000000000000000000000000000000000000000000000000000000000015020000000c02020002011000000110000100000000`;
                    const addOrderConfig2 = {
                        evaluable: {
                            interpreter: interpreter.address,
                            store: store.address,
                            bytecode: bytecode2,
                        },
                        nonce: "0x" + "0".repeat(63) + "1",
                        secret: "0x" + "0".repeat(63) + "1",
                        validInputs: [
                            {
                                token: tokens[i].address,
                                vaultId: tokens[i].vaultId,
                            },
                        ],
                        validOutputs: [
                            {
                                token: tokens[0].address,
                                vaultId: tokens[0].vaultIds[i - 1],
                            },
                        ],
                        meta: encodeMeta("some_order"),
                    };
                    const tx2 = await orderbook.connect(owners[0]).addOrder3(addOrderConfig2, [
                        {
                            evaluable: {
                                interpreter: interpreter.address,
                                store: store.address,
                                bytecode:
                                    "0x0000000000000000000000000000000000000000000000000000000000000000000000000000000000000000000000000000000000000000000000000000000701000000000000",
                            },
                            signedContext: [],
                        },
                    ]);
                    opposingOrders.push(
                        await mockSgFromEvent(
                            await getEventArgs(tx2, "AddOrderV3", orderbook),
                            orderbook,
                            tokens.map((v) => ({
                                ...v.contract,
                                knownSymbol: v.symbol,
                                decimals: v.decimals,
                            })),
                        ),
                    );
                }
                orders.push(...opposingOrders);

                // run the clearing process
                config.isTest = true;
                config.shuffle = false;
                config.signer = bot;
                config.hops = 2;
                config.retries = 1;
                config.lps = liquidityProviders;
                config.rpVersion = rpVersion;
                config.arbAddress = arb.address;
                config.orderbookAddress = orderbook.address;
                config.testBlockNumber = BigInt(blockNumber);
                config.gasCoveragePercentage = "1";
                config.viemClient = viemClient;
                config.dataFetcher = dataFetcher;
                config.accounts = [];
                config.mainAccount = bot;
                config.gasPriceMultiplier = 107;
                config.gasLimitMultiplier = 120;
                config.dispair = {
                    interpreter: interpreter.address,
                    store: store.address,
                    deployer: deployer.address,
                };

                const orderManager = new OrderManager(state);
                for (const order of orders) {
                    const res = await orderManager.addOrder(order);
                    assert(res.isOk());
                }
                orders = orderManager.getNextRoundOrders(false);

                // mock init quotes
                orders.forEach((pair) => {
                    pair.takeOrder.quote = {
                        ratio: ethers.constants.Zero.toBigInt(),
                        maxOutput: tokens
                            .find(
                                (t) =>
                                    t.contract.address.toLowerCase() ===
                                    pair.sellToken.toLowerCase(),
                            )
                            ?.depositAmount.mul("1" + "0".repeat(18 - pair.sellTokenDecimals))
                            .toBigInt(),
                    };
                });
                state.gasPrice = await bot.getGasPrice();
                orderManager.getNextRoundOrders = () => orders;
                const rainSolver = new RainSolver(
                    state,
                    config,
                    orderManager,
                    {
                        mainSigner: bot,
                        getRandomSigner: () => bot,
                    },
                    // config,
                );
                const { results: reports } = await rainSolver.processNextRound(undefined, false);

                // should have cleared correct number of orders
                assert.ok(
                    reports.length == (tokens.length - 1) * 2,
                    "Failed to clear all given orders",
                );

                // validate each cleared order
                let c = 1;
                let gasSpent = ethers.constants.Zero;
                for (let i = 0; i < reports.length; i++) {
                    const report = reports[i].value;
                    if (report.status !== ProcessOrderStatus.FoundOpportunity) continue;
                    assert.equal(report.status, ProcessOrderStatus.FoundOpportunity);

                    const pair = `${tokens[0].symbol}/${tokens[c].symbol}`;
                    const clearedAmount = ethers.BigNumber.from(report.clearedAmount);
                    const outputVault = ethers.BigNumber.from(
                        normalizeFloat(
                            await orderbook.vaultBalance2(
                                owners[c].address,
                                tokens[c].address,
                                tokens[c].vaultId,
                            ),
                            tokens[c].decimals,
                        ).value,
                    );
                    const inputVault = ethers.BigNumber.from(
                        normalizeFloat(
                            await orderbook.vaultBalance2(
                                owners[0].address,
                                tokens[0].address,
                                tokens[0].vaultId,
                            ),
                            tokens[0].decimals,
                        ).value,
                    );
                    const botTokenBalance = await tokens[0].contract.balanceOf(bot.account.address);

                    assert.equal(report.tokenPair, pair);

                    // should have cleared equal to vault balance or lower
                    assert.ok(
                        tokens[c].depositAmount.gte(clearedAmount),
                        `Did not clear expected amount for: ${pair}`,
                    );
                    assert.ok(
                        outputVault.eq(tokens[c].depositAmount.sub(clearedAmount)),
                        `Unexpected current output vault balance: ${pair}`,
                    );
                    assert.ok(inputVault.eq(0), `Unexpected current input vault balance: ${pair}`);
                    assert.ok(
                        originalBotTokenBalances[0].eq(botTokenBalance),
                        `Unexpected current bot ${tokens[0].symbol} balance`,
                    );

                    // collect all bot's input income (bounty) and gas cost
                    gasSpent = gasSpent.add(ethers.utils.parseUnits(report.gasCost.toString()));

                    // check bounty
                    const outputProfit = ethers.utils.parseUnits(
                        report.outputTokenIncome,
                        tokens[c].decimals,
                    );
                    assert.ok(
                        originalBotTokenBalances[c]
                            .add(outputProfit)
                            .eq(await tokens[c].contract.balanceOf(bot.account.address)),
                        "Unexpected bot bounty",
                    );
                    c++;
                }

                testSpan.end();
            });

            it(`should clear orders successfully using balancer router v${rpVersion}`, async function () {
                config.rpc = [rpc];
                const viemClient = await viem.getPublicClient();
                state.client = viemClient;
                state.client.simulateContract = client.simulateContract;
                const dataFetcher = await dataFetcherPromise;
                state.dataFetcher = dataFetcher;
                dataFetcher.web3Client.transport.retryCount = 3;
                const testSpan = tracer.startSpan("test-clearing");

                // set as the route for POC
                balancerHelpers.BalancerRouter.prototype.tryQuote = async function (params) {
                    return Result.ok({
                        route: [
                            {
                                steps: [
                                    {
                                        pool: "0x88c044fb203b58b12252be7242926b1eeb113b4a",
                                        tokenOut: "0x4200000000000000000000000000000000000006",
                                        isBuffer: false,
                                    },
                                ],
                                tokenIn: params.tokenIn.address,
                                exactAmountIn: params.swapAmount,
                                minAmountOut: 0n,
                            },
                        ],
                        price: 100000000000000000000000n,
                        amountOut: 100000000000000000000000n,
                    });
                };

                // reset network before each test
                await helpers.reset(rpc, blockNumber);
                // get bot signer
                const bot = botAddress
                    ? (await viem.getTestClient({ account: botAddress }))
                          .extend(publicActions)
                          .extend(walletActions)
                    : (
                          await viem.getTestClient({
                              account: "0x22025257BeF969A81eDaC0b343ce82d777931327",
                          })
                      )
                          .extend(publicActions)
                          .extend(walletActions);
                bot.sendTx = async (tx) => {
                    return await sendTx(bot, tx);
                };
                bot.waitUntilFree = async () => {
                    return await waitUntilFree(bot);
                };
                bot.estimateGasCost = async (tx) => {
                    return await estimateGasCost(bot, tx);
                };
                bot.asWriteSigner = () => bot;
                bot.state = state;
                bot.impersonateAccount({
                    address: botAddress ?? "0x22025257BeF969A81eDaC0b343ce82d777931327",
                });
                await network.provider.send("hardhat_setBalance", [
                    bot.account.address,
                    "0x4563918244F40000",
                ]);
                bot.BALANCE = ethers.BigNumber.from("0x4563918244F40000");
                bot.BOUNTY = [];

                // deploy contracts
                const interpreter = await rainterpreterNPE2Deploy();
                const store = await rainterpreterStoreNPE2Deploy();
                const parser = await rainterpreterParserNPE2Deploy();
                const deployer = await rainterpreterExpressionDeployerNPE2Deploy({
                    interpreter: interpreter.address,
                    store: store.address,
                    parser: parser.address,
                });
                const orderbook = !orderbookAddress
                    ? await deployOrderBookNPE2()
                    : await ethers.getContractAt(orderbookAbi, orderbookAddress);

                const arb = !arbAddress
                    ? await arbDeploy(orderbook.address, config.routeProcessors[rpVersion])
                    : await ethers.getContractAt(ABI.Orderbook.Primary.Arb, arbAddress);

                const balancerArb = await balancerArbDeploy(
                    orderbook.address,
                    config.routeProcessors[rpVersion],
                );

                state.dispair = {
                    interpreter: interpreter.address,
                    store: store.address,
                    deployer: deployer.address,
                };

                // set up tokens contracts and impersonate owners
                const owners = [];
                for (let i = 0; i < tokens.length; i++) {
                    tokens[i].contract = await ethers.getContractAt(
                        ERC20Artifact.abi,
                        tokens[i].address,
                    );
                    tokens[i].vaultId = ethers.BigNumber.from(randomUint256());
                    tokens[i].depositAmount = ethers.utils.parseUnits(
                        deposits[i] ?? "100",
                        tokens[i].decimals,
                    );
                    // owners.push(
                    //     (await viem.getTestClient({account: addressesWithBalance[i]})).extend(publicActions).extend(walletActions)
                    //     // await ethers.getImpersonatedSigner(addressesWithBalance[i])
                    // );
                    owners.push(await ethers.getImpersonatedSigner(addressesWithBalance[i]));
                    await network.provider.send("hardhat_setBalance", [
                        addressesWithBalance[i],
                        "0x4563918244F40000",
                    ]);
                }

                // bot original token balances
                const originalBotTokenBalances = [];
                for (const t of tokens) {
                    originalBotTokenBalances.push(await t.contract.balanceOf(bot.account.address));
                }

                // dposit and add orders for each owner and return
                // the deployed orders in format of a sg query.
                // all orders have WETH as output and other specified
                // tokens as input
                let orders = [];
                for (let i = 1; i < tokens.length; i++) {
                    const depositConfigStruct = {
                        token: tokens[i].address,
                        vaultId: tokens[i].vaultId,
                        amount: tokens[i].depositAmount.toString(),
                    };
                    await tokens[i].contract
                        .connect(owners[i])
                        .approve(orderbook.address, depositConfigStruct.amount);
                    await orderbook
                        .connect(owners[i])
                        .deposit2(
                            depositConfigStruct.token,
                            depositConfigStruct.vaultId,
                            depositConfigStruct.amount,
                            [],
                        );

                    // prebuild bytecode: "_ _: 0 max; :;"
                    const ratio = "0".repeat(64); // 0
                    const maxOutput = "f".repeat(64); // max
                    const bytecode = `0x0000000000000000000000000000000000000000000000000000000000000002${maxOutput}${ratio}0000000000000000000000000000000000000000000000000000000000000015020000000c02020002011000000110000100000000`;
                    const addOrderConfig = {
                        evaluable: {
                            interpreter: interpreter.address,
                            store: store.address,
                            bytecode,
                        },
                        nonce: "0x" + "0".repeat(63) + "1",
                        secret: "0x" + "0".repeat(63) + "1",
                        validInputs: [
                            {
                                token: tokens[0].address,
                                decimals: tokens[0].decimals,
                                vaultId: tokens[0].vaultId,
                            },
                        ],
                        validOutputs: [
                            {
                                token: tokens[i].address,
                                decimals: tokens[i].decimals,
                                vaultId: tokens[i].vaultId,
                            },
                        ],
                        meta: encodeMeta("some_order"),
                    };
                    const tx = await orderbook.connect(owners[i]).addOrder2(addOrderConfig, []);
                    orders.push(
                        await mockSgFromEvent(
                            await getEventArgs(tx, "AddOrderV2", orderbook),
                            orderbook,
                            tokens.map((v) => ({ ...v.contract, knownSymbol: v.symbol })),
                        ),
                    );
                }

                // run the clearing process
                config.isTest = true;
                config.shuffle = false;
                config.signer = bot;
                config.hops = 2;
                config.retries = 1;
                config.lps = liquidityProviders;
                config.rpVersion = rpVersion;
                config.arbAddress = arb.address;
                config.balancerArbAddress = balancerArb.address;
                config.orderbookAddress = orderbook.address;
                config.testBlockNumber = BigInt(blockNumber);
                config.testBlockNumberInc = BigInt(blockNumber); // increments during test updating to new block height
                config.gasCoveragePercentage = "1";
                config.viemClient = viemClient;
                config.dataFetcher = dataFetcher;
                config.accounts = [];
                config.mainAccount = bot;
                config.gasPriceMultiplier = 107;
                config.gasLimitMultiplier = 120;
                config.dispair = {
                    interpreter: interpreter.address,
                    store: store.address,
                    deployer: deployer.address,
                };

                const orderManager = new OrderManager(state);
                await orderManager.addOrders(orders);
                orders = orderManager.getNextRoundOrders(false);

                state.gasPrice = await bot.getGasPrice();
                orderManager.getNextRoundOrders = () => orders;
                const rainSolver = new RainSolver(
                    state,
                    config,
                    orderManager,
                    {
                        mainSigner: bot,
                        getRandomSigner: () => bot,
                    },
                    // config,
                );
                const { results: reports } = await rainSolver.processNextRound(undefined, false);

                // should have cleared correct number of orders
                assert.ok(reports.length == tokens.length - 1, "Failed to clear all given orders");

                // validate each cleared order
                let inputProfit = ethers.constants.Zero;
                let gasSpent = ethers.constants.Zero;
                for (let i = 0; i < reports.length; i++) {
                    const report = reports[i].value;
                    assert.equal(report.status, ProcessOrderStatus.FoundOpportunity);

                    const pair = `${tokens[0].symbol}/${tokens[i + 1].symbol}`;
                    const clearedAmount = ethers.BigNumber.from(report.clearedAmount);
                    const outputVault = await orderbook.vaultBalance(
                        owners[i + 1].address,
                        tokens[i + 1].address,
                        tokens[i + 1].vaultId,
                    );
                    const inputVault = await orderbook.vaultBalance(
                        owners[0].address,
                        tokens[0].address,
                        tokens[0].vaultId,
                    );
                    const botTokenBalance = await tokens[i + 1].contract.balanceOf(
                        bot.account.address,
                    );

                    assert.equal(report.tokenPair, pair);

                    // should have cleared equal to vault balance or lower
                    assert.ok(
                        tokens[i + 1].depositAmount.gte(clearedAmount),
                        `Did not clear expected amount for: ${pair}`,
                    );
                    assert.ok(
                        outputVault.eq(tokens[i + 1].depositAmount.sub(clearedAmount)),
                        `Unexpected current output vault balance: ${pair}`,
                    );
                    assert.ok(inputVault.eq(0), `Unexpected current input vault balance: ${pair}`);
                    assert.ok(
                        originalBotTokenBalances[i + 1].eq(botTokenBalance),
                        `Unexpected current bot ${tokens[i + 1].symbol} balance`,
                    );

                    // collect all bot's input income (bounty) and gas cost
                    inputProfit = inputProfit.add(ethers.utils.parseUnits(report.inputTokenIncome));
                    gasSpent = gasSpent.add(ethers.utils.parseUnits(report.gasCost.toString()));
                }

                testSpan.end();
            });
        }
    });
}<|MERGE_RESOLUTION|>--- conflicted
+++ resolved
@@ -2,11 +2,7 @@
 const { assert } = require("chai");
 const testData = require("./data");
 const { RainSolver } = require("../../src/core");
-<<<<<<< HEAD
-const { ABI, toFloat, normalizeFloat } = require("../../src/common");
-=======
-const { ABI, Result } = require("../../src/common");
->>>>>>> 9e75cdd4
+const { ABI, Result, toFloat, normalizeFloat } = require("../../src/common");
 const { RpcState } = require("../../src/rpc");
 const mockServer = require("mockttp").getLocal();
 const { sendTx, waitUntilFree, estimateGasCost } = require("../../src/signer/actions");
