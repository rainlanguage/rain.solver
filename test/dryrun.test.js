--- conflicted
+++ resolved
@@ -505,12 +505,7 @@
                 oppBlockNumber
             },
             reason: undefined,
-<<<<<<< HEAD
-            error: undefined,
-            spanAttributes: { oppBlockNumber: 123456 }
-=======
             spanAttributes: { oppBlockNumber }
->>>>>>> 4004df96
         };
         assert.deepEqual(result, expected);
     });
