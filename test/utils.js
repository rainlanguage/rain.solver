--- conflicted
+++ resolved
@@ -2,22 +2,12 @@
 const { ethers } = require("hardhat");
 const { ABI } = require("../src/common");
 const OrderbookArtifact = require("./abis/OrderBook.json");
-<<<<<<< HEAD
 const RainterpreterArtifact = require("./abis/Rainterpreter.json");
 const RainterpreterStoreArtifact = require("./abis/RainterpreterStore.json");
 const RainterpreterParserArtifact = require("./abis/RainterpreterParser.json");
 const RainterpreterExpressionDeployerArtifact = require("./abis/RainterpreterExpressionDeployer.json");
 const GenericPoolOrderBookV5ArbOrderTakerArtifact = require("./abis/GenericPoolOrderBookV5ArbOrderTaker.json");
 const RouteProcessorOrderBookV5ArbOrderTakerArtifact = require("./abis/RouteProcessorOrderBookV5ArbOrderTaker.json");
-=======
-const RainterpreterNPE2Artifact = require("./abis/RainterpreterNPE2.json");
-const RainterpreterStoreNPE2Artifact = require("./abis/RainterpreterStoreNPE2.json");
-const RainterpreterParserNPE2Artifact = require("./abis/RainterpreterParserNPE2.json");
-const RainterpreterExpressionDeployerNPE2Artifact = require("./abis/RainterpreterExpressionDeployerNPE2.json");
-const GenericPoolOrderBookV4ArbOrderTakerArtifact = require("./abis/GenericPoolOrderBookV4ArbOrderTaker.json");
-const RouteProcessorOrderBookV4ArbOrderTakerArtifact = require("./abis/RouteProcessorOrderBookV4ArbOrderTaker.json");
-const BalancerRouterOrderBookV4ArbOrderTakerArtifact = require("./abis/BalancerRouterOrderBookV4ArbOrderTaker.json");
->>>>>>> 9e75cdd4
 
 /**
  * Deploys a simple contracts that takes no arguments for deployment
@@ -44,16 +34,16 @@
     });
 };
 
-exports.balancerArbDeploy = async (orderbookAddress, rpAddress) => {
-    return await this.basicDeploy(BalancerRouterOrderBookV4ArbOrderTakerArtifact, {
-        orderBook: orderbookAddress ?? `0x${"0".repeat(40)}`,
-        task: {
-            evaluable: ABI.Orderbook.DefaultArbEvaluable,
-            signedContext: [],
-        },
-        implementationData: ethers.utils.defaultAbiCoder.encode(["address"], [rpAddress]),
-    });
-};
+// exports.balancerArbDeploy = async (orderbookAddress, rpAddress) => {
+//     return await this.basicDeploy(BalancerRouterOrderBookV4ArbOrderTakerArtifact, {
+//         orderBook: orderbookAddress ?? `0x${"0".repeat(40)}`,
+//         task: {
+//             evaluable: ABI.Orderbook.DefaultArbEvaluable,
+//             signedContext: [],
+//         },
+//         implementationData: ethers.utils.defaultAbiCoder.encode(["address"], [rpAddress]),
+//     });
+// };
 
 exports.genericArbrbDeploy = async (orderbookAddress) => {
     return await this.basicDeploy(GenericPoolOrderBookV5ArbOrderTakerArtifact, {
