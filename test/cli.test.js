--- conflicted
+++ resolved
@@ -484,7 +484,6 @@
         assert.equal(result.config.rpOnly, expected.config.rpOnly);
         assert.deepEqual(result.options.dispair, expected.options.dispair);
         assert.deepEqual(result.config.dispair, expected.config.dispair);
-<<<<<<< HEAD
         for (const url in result.config.rpcState.metrics) {
             assert.equal(
                 result.config.rpcState.metrics[url].req,
@@ -505,7 +504,6 @@
             assert.notEqual(result.config.rpcState.metrics[url].lastRequestTimestamp, 0);
             assert.isNotEmpty(result.config.rpcState.metrics[url].requestIntervals);
         }
-=======
         assert.deepEqual(result.options.sgFilter, expected.options.sgFilter);
     });
 
@@ -559,6 +557,5 @@
             () => validateHash("0xC1A14cE2fd58A3A2f99deCb8eDd866204eE07f8GGG"),
             "0xC1A14cE2fd58A3A2f99deCb8eDd866204eE07f8GGG is not a valid hash",
         );
->>>>>>> 3372a212
     });
 });