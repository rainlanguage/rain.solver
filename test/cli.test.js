require("dotenv").config();
const { assert } = require("chai");
const mockServer = require("mockttp").getLocal();
const { arbRound, startup } = require("../src/cli");
const { trace, context } = require("@opentelemetry/api");
const { Resource } = require("@opentelemetry/resources");
const { BasicTracerProvider } = require("@opentelemetry/sdk-trace-base");
const { SEMRESATTRS_SERVICE_NAME } = require("@opentelemetry/semantic-conventions");
const { sleep } = require("../src/utils");

describe("Test cli", async function () {
    beforeEach(() => mockServer.start(8080));
    afterEach(() => mockServer.stop());

    it("return correct result for empty orders array", async function () {
        const provider = new BasicTracerProvider({
            resource: new Resource({
                [SEMRESATTRS_SERVICE_NAME]: "arb-bot-test",
            }),
        });
        const tracer = provider.getTracer("arb-bot-tracer");
        const testSpan = tracer.startSpan("test");
        const ctx = trace.setSpan(context.active(), testSpan);

        // Mock sg status and orders query
        await mockServer
            .forPost("/sg-url")
            .withBodyIncluding("_meta")
            .thenReply(200, JSON.stringify({ data: { _meta: { hasIndexingErrors: false } } }));
        await mockServer
            .forPost("/sg-url")
            .withBodyIncluding("orders")
            .thenReply(200, JSON.stringify({ data: { orders: [] } }));

        // mock provider chain id call
        await mockServer
            .forPost("/rpc-url")
            .withBodyIncluding("eth_chainId")
            .thenReply(200, JSON.stringify({ jsonrpc: "2.0", id: 1, result: "137" }));

        const options = {
            rpc: ["http://localhost:8080/rpc-url"],
            key: "0x" + "1".repeat(64),
            orderbookAddress: "0x" + "0".repeat(40),
            arbAddress: "0x" + "0".repeat(40),
            maxRatio: true,
            subgraph: ["http://localhost:8080/sg-url"],
        };

        const response = await arbRound(tracer, ctx, options, { mainAccount: {} });
        const expected = { txs: [], foundOpp: false, didClear: false, avgGasCost: undefined };
        assert.deepEqual(response, expected);

        testSpan.end();
    });

    it("test cli startup", async function () {
        process.env.CLI_STARTUP_TEST = true;
        try {
            await startup(["", ""]);
            assert.fail("expected to fail, but resolved");
        } catch (error) {
            const expected = "undefined wallet, only one of key or mnemonic should be specified";
            assert.equal(error, expected);
        }

        try {
            await startup(["", "", "--key", `0x${"0".repeat(64)}`, "-m", "something"]);
            assert.fail("expected to fail, but resolved");
        } catch (error) {
            const expected = "undefined wallet, only one of key or mnemonic should be specified";
            assert.equal(error, expected);
        }

        try {
            await startup(["", "", "--key", `0x${"0".repeat(63)}`]);
            assert.fail("expected to fail, but resolved");
        } catch (error) {
            const expected = "invalid wallet private key";
            assert.equal(error, expected);
        }

        try {
            await startup(["", "", "-m", "some-mnemonic"]);
            assert.fail("expected to fail, but resolved");
        } catch (error) {
            const expected =
                "--wallet-count and --toptup-amount are required when using mnemonic option";
            assert.equal(error, expected);
        }

        try {
            await startup(["", "", "--key", `0x${"0".repeat(64)}`]);
            assert.fail("expected to fail, but resolved");
        } catch (error) {
            const expected = "undefined RPC URL";
            assert.equal(error, expected);
        }

        try {
            await startup(["", "", "--key", `0x${"0".repeat(64)}`, "--rpc", "some-rpc"]);
            assert.fail("expected to fail, but resolved");
        } catch (error) {
            const expected = "undefined arb contract address";
            assert.equal(error, expected);
        }

        try {
            await startup([
                "",
                "",
                "--key",
                `0x${"0".repeat(64)}`,
                "--rpc",
                "some-rpc",
                "--arb-address",
                `0x${"0".repeat(64)}`,
                "--orderbook-address",
                `0x${"0".repeat(64)}`,
                "--sleep",
                "abcd",
            ]);
            assert.fail("expected to fail, but resolved");
        } catch (error) {
            const expected = "invalid sleep value, must be an integer greater than equal 0";
            assert.equal(error, expected);
        }

        try {
            await startup([
                "",
                "",
                "--key",
                `0x${"0".repeat(64)}`,
                "--rpc",
                "some-rpc",
                "--arb-address",
                `0x${"0".repeat(64)}`,
                "--orderbook-address",
                `0x${"0".repeat(64)}`,
                "--pool-update-interval",
                "abcd",
            ]);
            assert.fail("expected to fail, but resolved");
        } catch (error) {
            const expected =
                "invalid poolUpdateInterval value, must be an integer greater than equal zero";
            assert.equal(error, expected);
        }

        try {
            await startup([
                "",
                "",
                "--key",
                `0x${"0".repeat(64)}`,
                "--rpc",
                "some-rpc",
                "--arb-address",
                `0x${"0".repeat(64)}`,
                "--orderbook-address",
                `0x${"0".repeat(64)}`,
                "--pool-update-interval",
                "10",
            ]);
            assert.fail("expected to fail, but resolved");
        } catch (error) {
            const expected =
                "expected a valid value for --bot-min-balance, it should be an number greater than 0";
            assert.equal(error, expected);
        }

        const result = await startup([
            "",
            "",
            "--key",
            "0xac0974bec39a17e36ba4a6b4d238ff944bacb478cbed5efcae784d7bf4f2ff80",
            "--rpc",
            "https://rpc.ankr.com/polygon",
            "--arb-address",
            `0x${"1".repeat(40)}`,
            "--orderbook-address",
            `0x${"2".repeat(40)}`,
            "--bot-min-balance",
            "0.123",
            "--gas-price-multiplier",
            "120",
            "--gas-limit-multiplier",
            "110",
            "--tx-gas",
            "123456789",
<<<<<<< HEAD
            "--quote-gas",
            "7777",
=======
            "--rp-only",
>>>>>>> 6a32ba6c
        ]);
        const expected = {
            roundGap: 10000,
            poolUpdateInterval: 900000,
            config: {
                chain: { id: 137 },
                rpc: ["https://rpc.ankr.com/polygon"],
                orderbookAddress: `0x${"2".repeat(40)}`,
                arbAddress: `0x${"1".repeat(40)}`,
                route: "single",
                rpcRecords: {
                    "https://rpc.ankr.com/polygon/": {
                        req: 1,
                        success: 1,
                        failure: 0,
                        cache: {},
                    },
                },
                gasPriceMultiplier: 120,
                gasLimitMultiplier: 110,
                txGas: 123456789n,
<<<<<<< HEAD
                quoteGas: 7777n,
=======
                rpOnly: true,
>>>>>>> 6a32ba6c
            },
            options: {
                botMinBalance: "0.123",
                gasPriceMultiplier: 120,
                gasLimitMultiplier: 110,
                txGas: 123456789n,
<<<<<<< HEAD
                quoteGas: 7777n,
=======
                rpOnly: true,
>>>>>>> 6a32ba6c
            },
        };
        await sleep(1000);
        assert.equal(result.roundGap, expected.roundGap);
        assert.equal(result.poolUpdateInterval, expected.poolUpdateInterval);
        assert.equal(result.config.chain.id, expected.config.chain.id);
        assert.equal(result.config.rpc[0], expected.config.rpc[0]);
        assert.equal(result.config.arbAddress, expected.config.arbAddress);
        assert.equal(result.config.route, expected.config.route);
        assert.deepEqual(result.config.rpcRecords, expected.config.rpcRecords);
        assert.equal(result.options.botMinBalance, expected.options.botMinBalance);
        assert.equal(result.options.gasPriceMultiplier, expected.options.gasPriceMultiplier);
        assert.equal(result.config.gasPriceMultiplier, expected.config.gasPriceMultiplier);
        assert.equal(result.options.gasLimitMultiplier, expected.options.gasLimitMultiplier);
        assert.equal(result.config.gasLimitMultiplier, expected.config.gasLimitMultiplier);
        assert.equal(result.options.txGas, expected.options.txGas);
        assert.equal(result.config.txGas, expected.config.txGas);
<<<<<<< HEAD
        assert.equal(result.options.quoteGas, expected.options.quoteGas);
        assert.equal(result.config.quoteGas, expected.config.quoteGas);
=======
        assert.equal(result.options.rpOnly, expected.options.rpOnly);
        assert.equal(result.config.rpOnly, expected.config.rpOnly);
>>>>>>> 6a32ba6c
    });
});<|MERGE_RESOLUTION|>--- conflicted
+++ resolved
@@ -189,12 +189,9 @@
             "110",
             "--tx-gas",
             "123456789",
-<<<<<<< HEAD
             "--quote-gas",
             "7777",
-=======
             "--rp-only",
->>>>>>> 6a32ba6c
         ]);
         const expected = {
             roundGap: 10000,
@@ -216,22 +213,16 @@
                 gasPriceMultiplier: 120,
                 gasLimitMultiplier: 110,
                 txGas: 123456789n,
-<<<<<<< HEAD
                 quoteGas: 7777n,
-=======
                 rpOnly: true,
->>>>>>> 6a32ba6c
             },
             options: {
                 botMinBalance: "0.123",
                 gasPriceMultiplier: 120,
                 gasLimitMultiplier: 110,
                 txGas: 123456789n,
-<<<<<<< HEAD
                 quoteGas: 7777n,
-=======
                 rpOnly: true,
->>>>>>> 6a32ba6c
             },
         };
         await sleep(1000);
@@ -249,12 +240,9 @@
         assert.equal(result.config.gasLimitMultiplier, expected.config.gasLimitMultiplier);
         assert.equal(result.options.txGas, expected.options.txGas);
         assert.equal(result.config.txGas, expected.config.txGas);
-<<<<<<< HEAD
         assert.equal(result.options.quoteGas, expected.options.quoteGas);
         assert.equal(result.config.quoteGas, expected.config.quoteGas);
-=======
         assert.equal(result.options.rpOnly, expected.options.rpOnly);
         assert.equal(result.config.rpOnly, expected.config.rpOnly);
->>>>>>> 6a32ba6c
     });
 });