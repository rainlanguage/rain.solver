--- conflicted
+++ resolved
@@ -47,12 +47,8 @@
         "@opentelemetry/resources": "^1.22.0",
         "@opentelemetry/sdk-trace-base": "^1.22.0",
         "@opentelemetry/semantic-conventions": "^1.22.0",
-<<<<<<< HEAD
         "@rainlanguage/dotrain": "^6.0.1-alpha.21",
-        "@rainlanguage/orderbook": "^0.0.1-alpha.1",
-=======
         "@rainlanguage/orderbook": "^0.0.1-alpha.6",
->>>>>>> 4828f685
         "axios": "^1.3.4",
         "commander": "^11.0.0",
         "dotenv": "^16.0.3",
