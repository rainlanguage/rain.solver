import { config } from "dotenv";
import { Command } from "commander";
import { clear, getConfig } from ".";
import { AppOptions } from "./config";
import { BigNumber, ethers } from "ethers";
import { RainSolverLogger } from "./logger";
import { sleep, withBigintSerializer } from "./utils";
import { ErrorSeverity, errorSnapshot } from "./error";
import { getDataFetcher, getMetaInfo } from "./client";
import { SharedState, SharedStateConfig } from "./state";
<<<<<<< HEAD
import { SubgraphManager, SubgraphManagerConfig } from "./subgraph";
import { BotConfig, ProcessPairReportStatus } from "./types";
import { OrderManager, BundledOrders, OrderManagerConfig } from "./order";
=======
import { BotConfig, ViemClient, ProcessPairReportStatus } from "./types";
import { OrderManager, BundledOrders } from "./order";
import { SubgraphManager, SubgraphConfig } from "./subgraph";
>>>>>>> 4e673dfe
import { trace, Tracer, context, Context, SpanStatusCode } from "@opentelemetry/api";
import { sweepToEth, manageAccounts, sweepToMainWallet, getBatchEthBalance } from "./account";
import { RainSolverSigner } from "./signer";

config();

const getOptions = async (argv: any, version?: string) => {
    const cmdOptions = new Command("node rain-solver")
        .option(
            "-c, --config <path>",
            "Path to config yaml file, can be set in 'CONFIG' env var instead, if none is given looks for ./config.yaml in workspace root directory",
            process.env.CONFIG || "./config.yaml",
        )
        .description(
            [
                "A NodeJS app to find and take arbitrage trades for Rain Orderbook orders against some DeFi liquidity providers, requires NodeJS v18 or higher.",
                '- Use "node rain-solver [options]" command alias for running the app from its repository workspace',
                '- Use "rain-solver [options]" command alias when this app is installed as a dependency in another project',
            ].join("\n"),
        )
        .alias("rain-solver")
        .version(version ?? "0.0.0")
        .parse(argv)
        .opts();

    return cmdOptions;
};

export const arbRound = async (
    tracer: Tracer,
    roundCtx: Context,
    options: AppOptions,
    config: BotConfig,
    bundledOrders: BundledOrders[][],
    state: SharedState,
) => {
    return await tracer.startActiveSpan("process-orders", {}, roundCtx, async (span) => {
        const ctx = trace.setSpan(context.active(), span);
        options;
        try {
            let txs;
            let foundOpp = false;
            let didClear = false;
            const { reports = [], avgGasCost = undefined } = await clear(
                config,
                bundledOrders,
                state,
                tracer,
                ctx,
            );
            if (reports && reports.length) {
                txs = reports.map((v) => v.txUrl).filter((v) => !!v);
                if (txs.length) {
                    foundOpp = true;
                    span.setAttribute("txUrls", txs);
                    span.setAttribute("foundOpp", true);
                } else if (
                    reports.some((v) => v.status === ProcessPairReportStatus.FoundOpportunity)
                ) {
                    foundOpp = true;
                    span.setAttribute("foundOpp", true);
                }
                if (
                    reports.some(
                        (v) => v.status === ProcessPairReportStatus.FoundOpportunity && !v.reason,
                    )
                ) {
                    didClear = true;
                    span.setAttribute("didClear", true);
                }
            } else {
                span.setAttribute("didClear", false);
            }
            if (avgGasCost) {
                span.setAttribute("avgGasCost", ethers.utils.formatUnits(avgGasCost));
            }
            span.setStatus({ code: SpanStatusCode.OK });
            span.end();
            return { txs, foundOpp, didClear, avgGasCost };
        } catch (e: any) {
            if (e?.startsWith?.("Failed to batch quote orders")) {
                span.setAttribute("severity", ErrorSeverity.LOW);
                span.setStatus({ code: SpanStatusCode.ERROR, message: e });
            } else {
                const snapshot = errorSnapshot("Unexpected error occured", e);
                span.setAttribute("severity", ErrorSeverity.HIGH);
                span.setStatus({ code: SpanStatusCode.ERROR, message: snapshot });
            }
            span.recordException(e);
            span.setAttribute("didClear", false);
            span.setAttribute("foundOpp", false);
            span.end();
            return { txs: [], foundOpp: false, didClear: false, avgGasCost: undefined };
        }
    });
};

/**
 * CLI startup function
 * @param argv - cli args
 */
export async function startup(argv: any, version?: string, tracer?: Tracer, ctx?: Context) {
    const cmdOptions = await getOptions(argv, version);
    const options = AppOptions.fromYaml(cmdOptions.config);
    const roundGap = options.sleep;

    // init state
    const stateConfig = await SharedStateConfig.tryFromAppOptions(options);
    const state = new SharedState(stateConfig);

    // get config
    const config = await getConfig(options, state, tracer, ctx);

    return {
        roundGap,
        options,
        poolUpdateInterval: options.poolUpdateInterval * 60 * 1000,
        config,
        state,
    };
}

export const main = async (argv: any, version?: string) => {
    const logger = new RainSolverLogger();

    // parse cli args and startup bot configuration
    const { roundGap, options, poolUpdateInterval, config, state } =
        await logger.tracer.startActiveSpan("startup", async (startupSpan) => {
            const ctx = trace.setSpan(context.active(), startupSpan);
            try {
                const result = await startup(argv, version, logger.tracer, ctx);
                startupSpan.setStatus({ code: SpanStatusCode.OK });
                startupSpan.end();
                return result;
            } catch (e: any) {
                const snapshot = errorSnapshot("", e);
                startupSpan.setAttribute("severity", ErrorSeverity.HIGH);
                startupSpan.setStatus({ code: SpanStatusCode.ERROR, message: snapshot });
                startupSpan.recordException(e);

                // end this span and wait for it to finish
                startupSpan.end();
                await sleep(20000);

                // reject the promise that makes the cli process to exit with error
                return Promise.reject(e);
            }
        });

    // init subgraph manager and check status
    const sgManagerConfig = SubgraphConfig.tryFromAppOptions(options);
    const subgraphManager = new SubgraphManager(sgManagerConfig);
    try {
        const report = await subgraphManager.statusCheck();
        report.forEach((statusReport) => logger.exportPreAssembledSpan(statusReport));
    } catch (error: any) {
        // export the report and throw
        error.forEach((statusReport: any) => logger.exportPreAssembledSpan(statusReport));
        throw new Error("All subgraphs have indexing error");
    }

    // init order manager
    const orderManager = await (async () => {
        try {
            const { orderManager, report } = await OrderManager.init(state, subgraphManager);
            logger.exportPreAssembledSpan(report);
            return orderManager;
        } catch (error: any) {
            // export the report and throw
            logger.exportPreAssembledSpan(error);
            throw new Error("Failed to get order details from subgraphs");
        }
    })();

    const day = 24 * 60 * 60 * 1000;
    let lastGasReset = Date.now() + day;
    let lastInterval = Date.now() + poolUpdateInterval;
    let lastUsedAccountIndex = config.accounts.length;
    let avgGasCost: BigNumber | undefined;
    let counter = 1;
    const wgc: RainSolverSigner[] = [];
    const wgcBuffer: { address: string; count: number }[] = [];
    const botMinBalance = ethers.utils.parseUnits(options.botMinBalance);

    // run bot's processing orders in a loop
    // eslint-disable-next-line no-constant-condition
    while (true) {
        await logger.tracer.startActiveSpan(`round-${counter}`, async (roundSpan) => {
            const roundCtx = trace.setSpan(context.active(), roundSpan);
            const newMeta = await getMetaInfo(config, subgraphManager);
            roundSpan.setAttributes({
                ...newMeta,
                "meta.mainAccount": config.mainAccount.account.address,
                "meta.gitCommitHash": process?.env?.GIT_COMMIT ?? "N/A",
                "meta.dockerTag": process?.env?.DOCKER_TAG ?? "N/A",
                "meta.trackedTokens": JSON.stringify(Array.from(state.watchedTokens.values())),
                "meta.configurations": JSON.stringify(
                    {
                        ...options,
                        key: options.key ? "***" : "N/A",
                        mnemonic: options.mnemonic ? "***" : "N/A",
                    },
                    withBigintSerializer,
                ),
            });

            await logger.tracer.startActiveSpan(
                "check-wallet-balance",
                {},
                roundCtx,
                async (walletSpan) => {
                    try {
                        const botGasBalance = ethers.BigNumber.from(
                            await config.viemClient.getBalance({
                                address: config.mainAccount.account.address,
                            }),
                        );
                        if (botMinBalance.gt(botGasBalance)) {
                            const header = `bot main wallet ${
                                config.mainAccount.account.address
                            } is low on gas, expected at least: ${
                                options.botMinBalance
                            }, current: ${ethers.utils.formatUnits(botGasBalance)}, `;
                            const fill = config.accounts.length
                                ? `that wallet is the one that funds the multi wallet, there are still ${
                                      config.accounts.length + 1
                                  } wallets with enough balance in circulation that clear orders, please consider toping up soon`
                                : "it will still work with remaining gas as far as it can, please topup as soon as possible";
                            walletSpan.setStatus({
                                code: SpanStatusCode.ERROR,
                                message: header + fill,
                            });
                            walletSpan.setAttribute(
                                "severity",
                                config.accounts.length ? ErrorSeverity.MEDIUM : ErrorSeverity.HIGH,
                            );
                        }
                    } catch (error) {
                        walletSpan.setStatus({
                            code: SpanStatusCode.ERROR,
                            message:
                                "Failed to check main wallet balance: " + errorSnapshot("", error),
                        });
                        walletSpan.setAttribute("severity", ErrorSeverity.LOW);
                    }
                    walletSpan.end();
                },
            );
            // remove pool memoizer cache on each interval
            let update = false;
            const now = Date.now();
            if (lastInterval <= now) {
                lastInterval = now + poolUpdateInterval;
                update = true;
            }
            try {
                const bundledOrders = orderManager.getNextRoundOrders();
                if (update) {
                    config.dataFetcher = await getDataFetcher(state);
                }
                roundSpan.setAttribute("details.rpc", state.rpc.urls);
                const roundResult = await arbRound(
                    logger.tracer,
                    roundCtx,
                    options,
                    config,
                    bundledOrders,
                    state,
                );
                let txs, foundOpp, didClear, roundAvgGasCost;
                if (roundResult) {
                    txs = roundResult.txs;
                    foundOpp = roundResult.foundOpp;
                    didClear = roundResult.didClear;
                    roundAvgGasCost = roundResult.avgGasCost;
                }
                if (txs && txs.length) {
                    roundSpan.setAttribute("txUrls", txs);
                    roundSpan.setAttribute("foundOpp", true);
                } else if (didClear) {
                    roundSpan.setAttribute("foundOpp", true);
                    roundSpan.setAttribute("didClear", true);
                } else if (foundOpp) {
                    roundSpan.setAttribute("foundOpp", true);
                    roundSpan.setAttribute("didClear", false);
                } else {
                    roundSpan.setAttribute("foundOpp", false);
                    roundSpan.setAttribute("didClear", false);
                }

                // fecth account's balances
                if (foundOpp && config.accounts.length) {
                    try {
                        const balances = await getBatchEthBalance(
                            config.accounts.map((v) => v.account.address),
                            state.client,
                        );
                        config.accounts.forEach((v, i) => (v.BALANCE = balances[i]));
                    } catch {
                        /**/
                    }
                }

                // keep avg gas cost
                if (roundAvgGasCost) {
                    const _now = Date.now();
                    if (lastGasReset <= _now) {
                        lastGasReset = _now + day;
                        avgGasCost = undefined;
                    }
                    if (avgGasCost) {
                        avgGasCost = avgGasCost.add(roundAvgGasCost).div(2);
                    } else {
                        avgGasCost = roundAvgGasCost;
                    }
                }
                if (avgGasCost && config.accounts.length) {
                    // manage account by removing those that have ran out of gas
                    // and issuing a new one into circulation
                    lastUsedAccountIndex = await manageAccounts(
                        config,
                        options,
                        avgGasCost,
                        lastUsedAccountIndex,
                        wgc,
                        state,
                        logger.tracer,
                        roundCtx,
                    );
                }

                // sweep tokens and wallets every 100 rounds
                if (counter % 100 === 0) {
                    // try to sweep wallets that still have non transfered tokens to main wallet
                    if (wgc.length) {
                        for (let k = wgc.length - 1; k >= 0; k--) {
                            try {
                                await sweepToMainWallet(
                                    wgc[k],
                                    config.mainAccount,
                                    state,
                                    config,
                                    logger.tracer,
                                    roundCtx,
                                );
                                if (!wgc[k].BOUNTY.length) {
                                    const index = wgcBuffer.findIndex(
                                        (v) => v.address === wgc[k].account.address,
                                    );
                                    if (index > -1) wgcBuffer.splice(index, 1);
                                    wgc.splice(k, 1);
                                } else {
                                    // retry to sweep garbage wallet 3 times before letting it go
                                    const index = wgcBuffer.findIndex(
                                        (v) => v.address === wgc[k].account.address,
                                    );
                                    if (index > -1) {
                                        wgcBuffer[index].count++;
                                        if (wgcBuffer[index].count >= 2) {
                                            wgcBuffer.splice(index, 1);
                                            wgc.splice(k, 1);
                                        }
                                    } else {
                                        wgcBuffer.push({
                                            address: wgc[k].account.address,
                                            count: 0,
                                        });
                                    }
                                }
                            } catch {
                                /**/
                            }
                        }
                    }
                    // try to sweep main wallet's tokens back to eth
                    try {
                        await sweepToEth(config, state, logger.tracer, roundCtx);
                    } catch {
                        /**/
                    }
                }
                roundSpan.setStatus({ code: SpanStatusCode.OK });
            } catch (error: any) {
                const snapshot = errorSnapshot("", error);
                roundSpan.setAttribute("severity", ErrorSeverity.HIGH);
                roundSpan.setAttribute("didClear", false);
                roundSpan.recordException(error);
                roundSpan.setStatus({ code: SpanStatusCode.ERROR, message: snapshot });
            }
            if (config.accounts.length) {
                const accountsWithBalance: Record<string, string> = {};
                config.accounts.forEach(
                    (v) =>
                        (accountsWithBalance[v.account.address] = ethers.utils.formatUnits(
                            v.BALANCE,
                        )),
                );
                roundSpan.setAttribute("circulatingAccounts", JSON.stringify(accountsWithBalance));
                roundSpan.setAttribute("lastAccountIndex", lastUsedAccountIndex);
            }
            if (avgGasCost) {
                roundSpan.setAttribute("avgGasCost", ethers.utils.formatUnits(avgGasCost));
            }

            try {
                const report = await orderManager.sync();
                logger.exportPreAssembledSpan(report, roundCtx); // export sync report
            } catch {
                /**/
            }

            // report rpcs performance for round
            for (const rpc in state.rpc.metrics) {
                await logger.tracer.startActiveSpan("rpc-report", {}, roundCtx, async (span) => {
                    const record = state.rpc.metrics[rpc];
                    span.setAttributes({
                        "rpc-url": rpc,
                        "request-count": record.req,
                        "success-count": record.success,
                        "failure-count": record.failure,
                        "timeout-count": record.timeout,
                        "avg-request-interval": record.avgRequestIntervals,
                        "latest-success-rate": record.progress.successRate / 100,
                        "selection-weight": record.progress.selectionWeight,
                    });
                    record.reset();
                    span.end();
                });
            }
            // report write rpcs performance
            if (state.writeRpc) {
                for (const rpc in state.writeRpc.metrics) {
                    await logger.tracer.startActiveSpan(
                        "rpc-report",
                        {},
                        roundCtx,
                        async (span) => {
                            const record = state.writeRpc!.metrics[rpc];
                            span.setAttributes({
                                "rpc-url": rpc,
                                "request-count": record.req,
                                "success-count": record.success,
                                "failure-count": record.failure,
                                "timeout-count": record.timeout,
                                "avg-request-interval": record.avgRequestIntervals,
                                "latest-success-rate": record.progress.successRate / 100,
                                "selection-weight": record.progress.selectionWeight,
                            });
                            record.reset();
                            span.end();
                        },
                    );
                }
            }

            // eslint-disable-next-line no-console
            console.log(`Starting next round in ${roundGap / 1000} seconds...`, "\n");
            roundSpan.end();
            await sleep(roundGap);
            // give otel some time to export
            await sleep(3000);
        });
        counter++;

        // for preview CI
        // break out of the loop if in prod preview mode
        // after specified number of rounds are executed
        if (
            process?.env?.IS_PREVIEW === "true" &&
            counter > Number(process?.env?.PREVIEW_ROUNDS ?? 1)
        ) {
            break;
        }
    }

    // flush and close the connection.
    await logger.shutdown();
};<|MERGE_RESOLUTION|>--- conflicted
+++ resolved
@@ -8,15 +8,9 @@
 import { ErrorSeverity, errorSnapshot } from "./error";
 import { getDataFetcher, getMetaInfo } from "./client";
 import { SharedState, SharedStateConfig } from "./state";
-<<<<<<< HEAD
-import { SubgraphManager, SubgraphManagerConfig } from "./subgraph";
+import { SubgraphManager, SubgraphConfig } from "./subgraph";
 import { BotConfig, ProcessPairReportStatus } from "./types";
-import { OrderManager, BundledOrders, OrderManagerConfig } from "./order";
-=======
-import { BotConfig, ViemClient, ProcessPairReportStatus } from "./types";
 import { OrderManager, BundledOrders } from "./order";
-import { SubgraphManager, SubgraphConfig } from "./subgraph";
->>>>>>> 4e673dfe
 import { trace, Tracer, context, Context, SpanStatusCode } from "@opentelemetry/api";
 import { sweepToEth, manageAccounts, sweepToMainWallet, getBatchEthBalance } from "./account";
 import { RainSolverSigner } from "./signer";
