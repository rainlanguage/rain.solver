--- conflicted
+++ resolved
@@ -195,11 +195,7 @@
         )
         .option(
             "--gas-limit-multiplier <integer>",
-<<<<<<< HEAD
-            "Option to multiply the gas limit estimation from the rpc as percentage, default is 105, ie +5%. Will override the 'GAS_LIMIT_MULTIPLIER' in env variables",
-=======
             "Option to multiply the gas limit estimation from the rpc as percentage, default is 100, ie no change. Will override the 'GAS_LIMIT_MULTIPLIER' in env variables",
->>>>>>> 639b0a9a
         )
         .option(
             "--tx-gas <integer>",
@@ -456,11 +452,7 @@
                 throw "invalid gasLimitMultiplier value, must be an integer greater than zero";
         } else throw "invalid gasLimitMultiplier value, must be an integer greater than zero";
     } else {
-<<<<<<< HEAD
-        options.gasLimitMultiplier = 105;
-=======
         options.gasLimitMultiplier = 100;
->>>>>>> 639b0a9a
     }
     if (options.txGas) {
         if (typeof options.txGas !== "string" || !/^[0-9]+%?$/.test(options.txGas)) {
