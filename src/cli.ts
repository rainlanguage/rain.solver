import { config } from "dotenv";
import { Command } from "commander";
import { getMetaInfo } from "./config";
import { BigNumber, ethers } from "ethers";
import { Context } from "@opentelemetry/api";
import { Resource } from "@opentelemetry/resources";
import { getOrderDetails, clear, getConfig } from ".";
import { ErrorSeverity, errorSnapshot } from "./error";
import { Tracer } from "@opentelemetry/sdk-trace-base";
import { ProcessPairReportStatus } from "./processOrders";
import { getAddOrders, getRemoveOrders, SgOrder } from "./query";
import { sleep, getOrdersTokens, isBigNumberish } from "./utils";
import { CompressionAlgorithm } from "@opentelemetry/otlp-exporter-base";
import { BotConfig, BundledOrders, CliOptions, ViemClient } from "./types";
import { OTLPTraceExporter } from "@opentelemetry/exporter-trace-otlp-http";
import { SEMRESATTRS_SERVICE_NAME } from "@opentelemetry/semantic-conventions";
import { manageAccounts, rotateProviders, sweepToMainWallet, sweepToEth } from "./account";
import {
    prepareOrdersForRound,
    getOrderbookOwnersProfileMapFromSg,
    handleAddOrderbookOwnersProfileMap,
    handleRemoveOrderbookOwnersProfileMap,
} from "./order";
import {
    diag,
    trace,
    context,
    DiagLogLevel,
    SpanStatusCode,
    DiagConsoleLogger,
} from "@opentelemetry/api";
import {
    BasicTracerProvider,
    BatchSpanProcessor,
    ConsoleSpanExporter,
    SimpleSpanProcessor,
} from "@opentelemetry/sdk-trace-base";

config();

/**
 * Options specified in env variables
 */
const ENV_OPTIONS = {
    key: process?.env?.BOT_WALLET_PRIVATEKEY,
    mnemonic: process?.env?.MNEMONIC,
    arbAddress: process?.env?.ARB_ADDRESS,
    genericArbAddress: process?.env?.GENERIC_ARB_ADDRESS,
    orderbookAddress: process?.env?.ORDERBOOK_ADDRESS,
    lps: process?.env?.LIQUIDITY_PROVIDERS,
    gasCoverage: process?.env?.GAS_COVER || "100",
    orderHash: process?.env?.ORDER_HASH,
    orderOwner: process?.env?.ORDER_OWNER,
    sleep: process?.env?.SLEEP,
    maxRatio: process?.env?.MAX_RATIO?.toLowerCase() === "true" ? true : false,
    publicRpc: process?.env?.PUBLIC_RPC?.toLowerCase() === "true" ? true : false,
    timeout: process?.env?.TIMEOUT,
    hops: process?.env?.HOPS,
    retries: process?.env?.RETRIES,
    poolUpdateInterval: process?.env?.POOL_UPDATE_INTERVAL || "15",
    walletCount: process?.env?.WALLET_COUNT,
    topupAmount: process?.env?.TOPUP_AMOUNT,
    botMinBalance: process?.env?.BOT_MIN_BALANCE,
    selfFundOrders: process?.env?.SELF_FUND_ORDERS,
    gasPriceMultiplier: process?.env?.GAS_PRICE_MULTIPLIER,
    route: process?.env?.ROUTE,
    ownerProfile: process?.env?.OWNER_PROFILE
        ? Array.from(process?.env?.OWNER_PROFILE.matchAll(/[^,\s]+/g)).map((v) => v[0])
        : undefined,
    rpc: process?.env?.RPC_URL
        ? Array.from(process?.env?.RPC_URL.matchAll(/[^,\s]+/g)).map((v) => v[0])
        : undefined,
    writeRpc: process?.env?.WRITE_RPC
        ? Array.from(process?.env?.WRITE_RPC.matchAll(/[^,\s]+/g)).map((v) => v[0])
        : undefined,
    subgraph: process?.env?.SUBGRAPH
        ? Array.from(process?.env?.SUBGRAPH.matchAll(/[^,\s]+/g)).map((v) => v[0])
        : undefined,
};

const getOptions = async (argv: any, version?: string) => {
    const cmdOptions = new Command("node arb-bot")
        .option(
            "-k, --key <private-key>",
            "Private key of wallet that performs the transactions, one of this or --mnemonic should be specified. Will override the 'BOT_WALLET_PRIVATEKEY' in env variables",
        )
        .option(
            "-m, --mnemonic <mnemonic-phrase>",
            "Mnemonic phrase of wallet that performs the transactions, one of this or --key should be specified, requires '--wallet-count' and '--topup-amount'. Will override the 'MNEMONIC' in env variables",
        )
        .option(
            "-r, --rpc <url...>",
            "RPC URL(s) that will be provider for interacting with evm, use different providers if more than 1 is specified to prevent banning. Will override the 'RPC_URL' in env variables",
        )
        .option(
            "-s, --subgraph <url...>",
            "Subgraph URL(s) to read orders details from, can be used in combination with --orders, Will override the 'SUBGRAPH' in env variables",
        )
        .option(
            "--orderbook-address <address>",
            "Option to filter the subgraph query results with address of the deployed orderbook contract, Will override the 'ORDERBOOK_ADDRESS' in env variables",
        )
        .option(
            "--arb-address <address>",
            "Address of the deployed arb contract, Will override the 'ARB_ADDRESS' in env variables",
        )
        .option(
            "--generic-arb-address <address>",
            "Address of the deployed generic arb contract to perform inter-orderbook clears, Will override the 'GENERIC_ARB_ADDRESS' in env variables",
        )
        .option(
            "-l, --lps <string>",
            "List of liquidity providers (dex) to use by the router as one quoted string seperated by a comma for each, example: 'SushiSwapV2,UniswapV3', Will override the 'LIQUIDITY_PROVIDERS' in env variables, if unset will use all available liquidty providers",
        )
        .option(
            "-g, --gas-coverage <integer>",
            "The percentage of gas to cover to be considered profitable for the transaction to be submitted, an integer greater than equal 0, default is 100 meaning full coverage, Will override the 'GAS_COVER' in env variables",
        )
        .option(
            "--order-hash <hash>",
            "Option to filter the subgraph query results with a specific order hash, Will override the 'ORDER_HASH' in env variables",
        )
        .option(
            "--order-owner <address>",
            "Option to filter the subgraph query results with a specific order owner address, Will override the 'ORDER_OWNER' in env variables",
        )
        .option(
            "--sleep <integer>",
            "Seconds to wait between each arb round, default is 10, Will override the 'SLEEP' in env variables",
        )
        .option(
            "--write-rpc <url...>",
            "Option to explicitly use for write transactions, such as flashbots or mev protect rpc to protect against mev attacks, Will override the 'WRITE_RPC' in env variables",
        )
        .option(
            "--timeout <integer>",
            "Optional seconds to wait for the transaction to mine before disregarding it, Will override the 'TIMEOUT' in env variables",
        )
        .option(
            "--max-ratio",
            "Option to maximize maxIORatio, Will override the 'MAX_RATIO' in env variables",
        )
        .option(
            "--hops <integer>",
            "Option to specify how many hops the binary search should do, default is 1 if left unspecified, Will override the 'HOPS' in env variables",
        )
        .option(
            "--retries <integer>",
            "Option to specify how many retries should be done for the same order, max value is 3, default is 1 if left unspecified, Will override the 'RETRIES' in env variables",
        )
        .option(
            "--pool-update-interval <integer>",
            "Option to specify time (in minutes) between pools updates, default is 0 minutes, Will override the 'POOL_UPDATE_INTERVAL' in env variables",
        )
        .option(
            "-w, --wallet-count <integer>",
            "Number of wallet to submit transactions with, requires '--mnemonic'. Will override the 'WALLET_COUNT' in env variables",
        )
        .option(
            "-t, --topup-amount <number>",
            "The initial topup amount of excess wallets, requires '--mnemonic'. Will override the 'TOPUP_AMOUNT' in env variables",
        )
        .option(
            "--bot-min-balance <number>",
            "The minimum gas token balance the bot wallet must have. Will override the 'BOT_MIN_BALANCE' in env variables",
        )
        .option(
            "--self-fund-orders <string>",
            "Specifies owned order to get funded once their vault goes below the specified threshold, example: token,vaultId,threshold,toptupamount;token,vaultId,threshold,toptupamount;... . Will override the 'SELF_FUND_ORDERS' in env variables",
        )
        .option(
            "--owner-profile <OWNER=LIMIT...>",
            "Specifies the owner limit, example: --owner-profile 0x123456=12 . Will override the 'OWNER_PROFILE' in env variables",
        )
        .option(
            "--public-rpc",
            "Allows to use public RPCs as fallbacks, default is false. Will override the 'PUBLIC_RPC' in env variables",
        )
        .option(
            "--route <string>",
            "Specifies the routing mode 'multi' or 'single' or 'full', default is 'single'. Will override the 'ROUTE' in env variables",
        )
        .option(
            "--gas-price-multiplier <integer>",
            "Option to multiply the gas price fetched from the rpc as percentage, default is 107, ie +7%. Will override the 'GAS_PRICE_MULTIPLIER' in env variables",
        )
        .description(
            [
                "A NodeJS app to find and take arbitrage trades for Rain Orderbook orders against some DeFi liquidity providers, requires NodeJS v18 or higher.",
                '- Use "node arb-bot [options]" command alias for running the app from its repository workspace',
                '- Use "arb-bot [options]" command alias when this app is installed as a dependency in another project',
            ].join("\n"),
        )
        .alias("arb-bot")
        .version(version ?? "0.0.0")
        .parse(argv)
        .opts();

    // assigning specified options from cli/env
<<<<<<< HEAD
    cmdOptions.key = cmdOptions.key || getEnv(ENV_OPTIONS.key);
    cmdOptions.mnemonic = cmdOptions.mnemonic || getEnv(ENV_OPTIONS.mnemonic);
    cmdOptions.rpc = cmdOptions.rpc || getEnv(ENV_OPTIONS.rpc);
    cmdOptions.writeRpc = cmdOptions.writeRpc || getEnv(ENV_OPTIONS.writeRpc);
    cmdOptions.arbAddress = cmdOptions.arbAddress || getEnv(ENV_OPTIONS.arbAddress);
    cmdOptions.genericArbAddress =
        cmdOptions.genericArbAddress || getEnv(ENV_OPTIONS.genericArbAddress);
    cmdOptions.orderbookAddress =
        cmdOptions.orderbookAddress || getEnv(ENV_OPTIONS.orderbookAddress);
    cmdOptions.subgraph = cmdOptions.subgraph || getEnv(ENV_OPTIONS.subgraph);
    cmdOptions.lps = cmdOptions.lps || getEnv(ENV_OPTIONS.lps);
    cmdOptions.gasCoverage = cmdOptions.gasCoverage || getEnv(ENV_OPTIONS.gasCoverage);
    cmdOptions.orderHash = cmdOptions.orderHash || getEnv(ENV_OPTIONS.orderHash);
    cmdOptions.orderOwner = cmdOptions.orderOwner || getEnv(ENV_OPTIONS.orderOwner);
    cmdOptions.sleep = cmdOptions.sleep || getEnv(ENV_OPTIONS.sleep);
    cmdOptions.maxRatio = cmdOptions.maxRatio || getEnv(ENV_OPTIONS.maxRatio);
    cmdOptions.timeout = cmdOptions.timeout || getEnv(ENV_OPTIONS.timeout);
    cmdOptions.hops = cmdOptions.hops || getEnv(ENV_OPTIONS.hops);
    cmdOptions.retries = cmdOptions.retries || getEnv(ENV_OPTIONS.retries);
    cmdOptions.poolUpdateInterval =
        cmdOptions.poolUpdateInterval || getEnv(ENV_OPTIONS.poolUpdateInterval);
    cmdOptions.walletCount = cmdOptions.walletCount || getEnv(ENV_OPTIONS.walletCount);
    cmdOptions.topupAmount = cmdOptions.topupAmount || getEnv(ENV_OPTIONS.topupAmount);
    cmdOptions.selfFundOrders = cmdOptions.selfFundOrders || getEnv(ENV_OPTIONS.selfFundOrders);
    cmdOptions.botMinBalance = cmdOptions.botMinBalance || getEnv(ENV_OPTIONS.botMinBalance);
    cmdOptions.ownerProfile = cmdOptions.ownerProfile || getEnv(ENV_OPTIONS.ownerProfile);
    cmdOptions.route = cmdOptions.route || getEnv(ENV_OPTIONS.route);
    cmdOptions.publicRpc = cmdOptions.publicRpc || getEnv(ENV_OPTIONS.publicRpc);
    if (cmdOptions.ownerProfile) {
        const profiles: Record<string, number> = {};
        cmdOptions.ownerProfile.forEach((v: string) => {
            const parsed = v.split("=");
            if (parsed.length !== 2) {
                throw "Invalid owner profile, must be in form of 'ownerAddress=limitValue'";
            }
            if (!ethers.utils.isAddress(parsed[0])) {
                throw `Invalid owner address: ${parsed[0]}`;
            }
            if (!isBigNumberish(parsed[1]) && parsed[1] !== "max") {
                throw "Invalid owner profile limit, must be an integer gte 0";
            }
            if (parsed[1] === "max") {
                profiles[parsed[0].toLowerCase()] = Number.MAX_SAFE_INTEGER;
            } else {
                const limit = BigNumber.from(parsed[1]);
                profiles[parsed[0].toLowerCase()] = limit.gte(Number.MAX_SAFE_INTEGER.toString())
                    ? Number.MAX_SAFE_INTEGER
                    : limit.toNumber();
            }
        });
        cmdOptions.ownerProfile = profiles;
    }
=======
    cmdOptions.key = cmdOptions.key || ENV_OPTIONS.key;
    cmdOptions.mnemonic = cmdOptions.mnemonic || ENV_OPTIONS.mnemonic;
    cmdOptions.rpc = cmdOptions.rpc || ENV_OPTIONS.rpc;
    cmdOptions.arbAddress = cmdOptions.arbAddress || ENV_OPTIONS.arbAddress;
    cmdOptions.genericArbAddress = cmdOptions.genericArbAddress || ENV_OPTIONS.genericArbAddress;
    cmdOptions.orderbookAddress = cmdOptions.orderbookAddress || ENV_OPTIONS.orderbookAddress;
    cmdOptions.subgraph = cmdOptions.subgraph || ENV_OPTIONS.subgraph;
    cmdOptions.lps = cmdOptions.lps || ENV_OPTIONS.lps;
    cmdOptions.gasCoverage = cmdOptions.gasCoverage || ENV_OPTIONS.gasCoverage;
    cmdOptions.orderHash = cmdOptions.orderHash || ENV_OPTIONS.orderHash;
    cmdOptions.orderOwner = cmdOptions.orderOwner || ENV_OPTIONS.orderOwner;
    cmdOptions.sleep = cmdOptions.sleep || ENV_OPTIONS.sleep;
    cmdOptions.maxRatio = cmdOptions.maxRatio || ENV_OPTIONS.maxRatio;
    cmdOptions.flashbotRpc = cmdOptions.flashbotRpc || ENV_OPTIONS.flashbotRpc;
    cmdOptions.timeout = cmdOptions.timeout || ENV_OPTIONS.timeout;
    cmdOptions.hops = cmdOptions.hops || ENV_OPTIONS.hops;
    cmdOptions.retries = cmdOptions.retries || ENV_OPTIONS.retries;
    cmdOptions.poolUpdateInterval = cmdOptions.poolUpdateInterval || ENV_OPTIONS.poolUpdateInterval;
    cmdOptions.walletCount = cmdOptions.walletCount || ENV_OPTIONS.walletCount;
    cmdOptions.topupAmount = cmdOptions.topupAmount || ENV_OPTIONS.topupAmount;
    cmdOptions.selfFundOrders = cmdOptions.selfFundOrders || ENV_OPTIONS.selfFundOrders;
    cmdOptions.gasPriceMultiplier = cmdOptions.gasPriceMultiplier || ENV_OPTIONS.gasPriceMultiplier;
    cmdOptions.botMinBalance = cmdOptions.botMinBalance || ENV_OPTIONS.botMinBalance;
    cmdOptions.route = cmdOptions.route || ENV_OPTIONS.route;
    cmdOptions.bundle = cmdOptions.bundle ? ENV_OPTIONS.bundle : false;
>>>>>>> e72cf2f2
    if (cmdOptions.lps) {
        cmdOptions.lps = Array.from((cmdOptions.lps as string).matchAll(/[^,\s]+/g)).map(
            (v) => v[0],
        );
    }
    if (cmdOptions.selfFundOrders) {
        cmdOptions.selfFundOrders = Array.from(
            (cmdOptions.selfFundOrders as string).matchAll(/[^;]+/g),
        ).map((v) => {
            const matches = Array.from(v[0].matchAll(/[^,]+/g)).map((e) => e[0]);
            return {
                token: matches[0].toLowerCase(),
                vaultId: matches[1],
                threshold: matches[2],
                topupAmount: matches[3],
            };
        });
    }
    return cmdOptions;
};

export const arbRound = async (
    tracer: Tracer,
    roundCtx: Context,
    options: CliOptions,
    config: BotConfig,
    bundledOrders: BundledOrders[][],
) => {
    return await tracer.startActiveSpan("process-orders", {}, roundCtx, async (span) => {
        const ctx = trace.setSpan(context.active(), span);
        options;
        try {
            let txs;
            let foundOpp = false;
            const { reports = [], avgGasCost = undefined } = await clear(
                config,
                bundledOrders,
                tracer,
                ctx,
            );
            if (reports && reports.length) {
                txs = reports.map((v) => v.txUrl).filter((v) => !!v);
                if (txs.length) {
                    foundOpp = true;
                    span.setAttribute("txUrls", txs);
                    span.setAttribute("didClear", true);
                    span.setAttribute("foundOpp", true);
                } else if (
                    reports.some((v) => v.status === ProcessPairReportStatus.FoundOpportunity)
                ) {
                    foundOpp = true;
                    span.setAttribute("foundOpp", true);
                }
            } else {
                span.setAttribute("didClear", false);
            }
            if (avgGasCost) {
                span.setAttribute("avgGasCost", avgGasCost.toString());
            }
            span.setStatus({ code: SpanStatusCode.OK });
            span.end();
            return { txs, foundOpp, avgGasCost };
        } catch (e: any) {
            if (e?.startsWith?.("Failed to batch quote orders")) {
                span.setAttribute("severity", ErrorSeverity.LOW);
                span.setStatus({ code: SpanStatusCode.ERROR, message: e });
            } else {
                const snapshot = errorSnapshot("Unexpected error occured", e);
                span.setAttribute("severity", ErrorSeverity.HIGH);
                span.setStatus({ code: SpanStatusCode.ERROR, message: snapshot });
            }
            span.recordException(e);
            span.setAttribute("didClear", false);
            span.setAttribute("foundOpp", false);
            span.end();
            return { txs: [], foundOpp: false, avgGasCost: undefined };
        }
    });
};

/**
 * CLI startup function
 * @param argv - cli args
 */
export async function startup(argv: any, version?: string, tracer?: Tracer, ctx?: Context) {
    let roundGap = 10000;
    let _poolUpdateInterval = 0;

    const options = await getOptions(argv, version);

    if ((!options.key && !options.mnemonic) || (options.key && options.mnemonic)) {
        throw "undefined wallet, only one of key or mnemonic should be specified";
    }
    if (options.mnemonic) {
        if (!options.walletCount || !options.topupAmount) {
            throw "--wallet-count and --toptup-amount are required when using mnemonic option";
        }
        if (!/^[0-9]+$/.test(options.walletCount)) {
            throw "invalid --wallet-count, it should be an integer greater than equal 0";
        } else {
            options.walletCount = Number(options.walletCount);
        }
        if (!/^[0-9]+(.[0-9]+)?$/.test(options.topupAmount)) {
            throw "invalid --topup-amount, it should be an number greater than equal 0";
        }
    }
    if (options.key) {
        if (!/^(0x)?[a-fA-F0-9]{64}$/.test(options.key)) throw "invalid wallet private key";
    }
    if (!options.rpc) throw "undefined RPC URL";
    if (options.writeRpc) {
        if (
            !Array.isArray(options.writeRpc) ||
            options.writeRpc.some((v) => typeof v !== "string")
        ) {
            throw `Invalid write rpcs: ${options.writeRpc}`;
        }
    }
    if (!options.arbAddress) throw "undefined arb contract address";
    if (options.sleep) {
        if (/^[0-9]+$/.test(options.sleep)) roundGap = Number(options.sleep) * 1000;
        else throw "invalid sleep value, must be an integer greater than equal 0";
    }
    if (options.poolUpdateInterval) {
        if (typeof options.poolUpdateInterval === "number") {
            _poolUpdateInterval = options.poolUpdateInterval;
            if (_poolUpdateInterval < 0 || !Number.isInteger(_poolUpdateInterval))
                throw "invalid poolUpdateInterval value, must be an integer greater than equal zero";
        } else if (
            typeof options.poolUpdateInterval === "string" &&
            /^[0-9]+$/.test(options.poolUpdateInterval)
        ) {
            _poolUpdateInterval = Number(options.poolUpdateInterval);
            if (_poolUpdateInterval < 0)
                throw "invalid poolUpdateInterval value, must be an integer greater than equal zero";
        } else throw "invalid poolUpdateInterval value, must be an integer greater than equal zero";
    }
    if (!options.botMinBalance || !/^[0-9]+(.[0-9]+)?$/.test(options.botMinBalance)) {
        throw "expected a valid value for --bot-min-balance, it should be an number greater than 0";
    }
    if (options.gasPriceMultiplier) {
        if (typeof options.gasPriceMultiplier === "number") {
            if (options.gasPriceMultiplier <= 0 || !Number.isInteger(options.gasPriceMultiplier))
                throw "invalid gasPriceMultiplier value, must be an integer greater than zero";
        } else if (
            typeof options.gasPriceMultiplier === "string" &&
            /^[0-9]+$/.test(options.gasPriceMultiplier)
        ) {
            options.gasPriceMultiplier = Number(options.gasPriceMultiplier);
            if (options.gasPriceMultiplier <= 0)
                throw "invalid gasPriceMultiplier value, must be an integer greater than zero";
        } else throw "invalid gasPriceMultiplier value, must be an integer greater than zero";
    } else {
        options.gasPriceMultiplier = 107;
    }
    const poolUpdateInterval = _poolUpdateInterval * 60 * 1000;
    let ordersDetails: SgOrder[] = [];
    if (!process?.env?.CLI_STARTUP_TEST) {
        for (let i = 0; i < 3; i++) {
            try {
                ordersDetails = await getOrderDetails(options.subgraph, {
                    orderHash: options.orderHash,
                    orderOwner: options.orderOwner,
                    orderbook: options.orderbookAddress,
                });
                break;
            } catch (e) {
                if (i != 2) await sleep(10000 * (i + 1));
                else throw e;
            }
        }
    }
    const lastReadOrdersTimestamp = Math.floor(Date.now() / 1000);
    const tokens = getOrdersTokens(ordersDetails);
    options.tokens = [...tokens];

    // get config
    const config = await getConfig(
        options.rpc,
        options.key ?? options.mnemonic,
        options.arbAddress,
        options as CliOptions,
        tracer,
        ctx,
    );

    return {
        roundGap,
        options: options as CliOptions,
        poolUpdateInterval,
        config,
        orderbooksOwnersProfileMap: await getOrderbookOwnersProfileMapFromSg(
            ordersDetails,
            config.viemClient as any as ViemClient,
            tokens,
            (options as CliOptions).ownerProfile,
        ),
        tokens,
        lastReadOrdersTimestamp,
    };
}

export const main = async (argv: any, version?: string) => {
    // startup otel to collect span, logs, etc
    // diag otel
    diag.setLogger(new DiagConsoleLogger(), DiagLogLevel.ERROR);

    const exporter = new OTLPTraceExporter(
        process?.env?.HYPERDX_API_KEY
            ? {
                  url: "https://in-otel.hyperdx.io/v1/traces",
                  headers: {
                      authorization: process?.env?.HYPERDX_API_KEY,
                  },
                  compression: CompressionAlgorithm.GZIP,
              }
            : {
                  compression: CompressionAlgorithm.GZIP,
              },
    );
    const provider = new BasicTracerProvider({
        resource: new Resource({
            [SEMRESATTRS_SERVICE_NAME]: process?.env?.TRACER_SERVICE_NAME ?? "arb-bot",
        }),
    });
    provider.addSpanProcessor(new BatchSpanProcessor(exporter));

    // console spans in case hyperdx api is not defined
    if (!process?.env?.HYPERDX_API_KEY) {
        const consoleExporter = new ConsoleSpanExporter();
        provider.addSpanProcessor(new SimpleSpanProcessor(consoleExporter));
    }

    provider.register();
    const tracer = provider.getTracer("arb-bot-tracer");

    // parse cli args and startup bot configuration
    const {
        roundGap,
        options,
        poolUpdateInterval,
        config,
        orderbooksOwnersProfileMap,
        tokens,
        lastReadOrdersTimestamp,
    } = await tracer.startActiveSpan("startup", async (startupSpan) => {
        const ctx = trace.setSpan(context.active(), startupSpan);
        try {
            const result = await startup(argv, version, tracer, ctx);
            startupSpan.setStatus({ code: SpanStatusCode.OK });
            startupSpan.end();
            return result;
        } catch (e: any) {
            const snapshot = errorSnapshot("", e);
            startupSpan.setAttribute("severity", ErrorSeverity.HIGH);
            startupSpan.setStatus({ code: SpanStatusCode.ERROR, message: snapshot });
            startupSpan.recordException(e);

            // end this span and wait for it to finish
            startupSpan.end();
            await sleep(20000);

            // reject the promise that makes the cli process to exit with error
            return Promise.reject(e);
        }
    });

    const lastReadOrdersTimestampMap = options.subgraph.map((v) => ({
        sg: v,
        lastReadTimestampAdd: lastReadOrdersTimestamp,
        lastReadTimestampRemove: lastReadOrdersTimestamp,
    }));
    const day = 24 * 60 * 60 * 1000;
    let lastGasReset = Date.now() + day;
    let lastInterval = Date.now() + poolUpdateInterval;
    let lastUsedAccountIndex = config.accounts.length;
    let avgGasCost: BigNumber | undefined;
    let counter = 1;
    const wgc: ViemClient[] = [];
    const wgcBuffer: { address: string; count: number }[] = [];
    const botMinBalance = ethers.utils.parseUnits(options.botMinBalance);

    // run bot's processing orders in a loop
    // eslint-disable-next-line no-constant-condition
    while (true) {
        await tracer.startActiveSpan(`round-${counter}`, async (roundSpan) => {
            const roundCtx = trace.setSpan(context.active(), roundSpan);
            const newMeta = await getMetaInfo(config, options.subgraph);
            roundSpan.setAttributes({
                ...newMeta,
                "meta.mainAccount": config.mainAccount.account.address,
                "meta.gitCommitHash": process?.env?.GIT_COMMIT ?? "N/A",
                "meta.dockerTag": process?.env?.DOCKER_TAG ?? "N/A",
            });

            await tracer.startActiveSpan(
                "check-wallet-balance",
                {},
                roundCtx,
                async (walletSpan) => {
                    try {
                        const botGasBalance = ethers.BigNumber.from(
                            await config.viemClient.getBalance({
                                address: config.mainAccount.account.address,
                            }),
                        );
                        config.mainAccount.BALANCE = botGasBalance;
                        if (botMinBalance.gt(botGasBalance)) {
                            const header = `bot main wallet ${
                                config.mainAccount.account.address
                            } is low on gas, expected at least: ${
                                options.botMinBalance
                            }, current: ${ethers.utils.formatUnits(botGasBalance)}, `;
                            const fill = config.accounts.length
                                ? `that wallet is the one that funds the multi wallet, there are still ${
                                      config.accounts.length + 1
                                  } wallets with enough balance in circulation that clear orders, please consider toping up soon`
                                : "it will still work with remaining gas as far as it can, please topup as soon as possible";
                            walletSpan.setStatus({
                                code: SpanStatusCode.ERROR,
                                message: header + fill,
                            });
                            walletSpan.setAttribute(
                                "severity",
                                config.accounts.length ? ErrorSeverity.MEDIUM : ErrorSeverity.HIGH,
                            );
                        }
                    } catch (error) {
                        walletSpan.setStatus({
                            code: SpanStatusCode.ERROR,
                            message:
                                "Failed to check main wallet balance: " + errorSnapshot("", error),
                        });
                        walletSpan.setAttribute("severity", ErrorSeverity.LOW);
                    }
                    walletSpan.end();
                },
            );
            // remove pool memoizer cache on each interval
            let update = false;
            const now = Date.now();
            if (lastInterval <= now) {
                lastInterval = now + poolUpdateInterval;
                update = true;
            }
            try {
                const bundledOrders = prepareOrdersForRound(orderbooksOwnersProfileMap, true);
                await rotateProviders(config, update);
                roundSpan.setAttribute("details.rpc", config.rpc);
                const roundResult = await arbRound(
                    tracer,
                    roundCtx,
                    options,
                    config,
                    bundledOrders,
                );
                let txs, foundOpp, roundAvgGasCost;
                if (roundResult) {
                    txs = roundResult.txs;
                    foundOpp = roundResult.foundOpp;
                    roundAvgGasCost = roundResult.avgGasCost;
                }
                if (txs && txs.length) {
                    roundSpan.setAttribute("txUrls", txs);
                    roundSpan.setAttribute("didClear", true);
                    roundSpan.setAttribute("foundOpp", true);
                } else if (foundOpp) {
                    roundSpan.setAttribute("foundOpp", true);
                    roundSpan.setAttribute("didClear", false);
                } else {
                    roundSpan.setAttribute("foundOpp", false);
                    roundSpan.setAttribute("didClear", false);
                }

                // keep avg gas cost
                if (roundAvgGasCost) {
                    const _now = Date.now();
                    if (lastGasReset <= _now) {
                        lastGasReset = _now + day;
                        avgGasCost = undefined;
                    }
                    if (avgGasCost) {
                        avgGasCost = avgGasCost.add(roundAvgGasCost).div(2);
                    } else {
                        avgGasCost = roundAvgGasCost;
                    }
                }
                if (avgGasCost && config.accounts.length) {
                    // manage account by removing those that have ran out of gas
                    // and issuing a new one into circulation
                    lastUsedAccountIndex = await manageAccounts(
                        config,
                        options,
                        avgGasCost,
                        lastUsedAccountIndex,
                        wgc,
                        tracer,
                        roundCtx,
                    );
                }

                // sweep tokens and wallets every 100 rounds
                if (counter % 100 === 0) {
                    // try to sweep wallets that still have non transfered tokens to main wallet
                    if (wgc.length) {
                        for (let k = wgc.length - 1; k >= 0; k--) {
                            try {
                                const gasPrice = await config.viemClient.getGasPrice();
                                await sweepToMainWallet(
                                    wgc[k],
                                    config.mainAccount,
                                    gasPrice,
                                    tracer,
                                    roundCtx,
                                );
                                if (!wgc[k].BOUNTY.length) {
                                    const index = wgcBuffer.findIndex(
                                        (v) => v.address === wgc[k].account.address,
                                    );
                                    if (index > -1) wgcBuffer.splice(index, 1);
                                    wgc.splice(k, 1);
                                } else {
                                    // retry to sweep garbage wallet 3 times before letting it go
                                    const index = wgcBuffer.findIndex(
                                        (v) => v.address === wgc[k].account.address,
                                    );
                                    if (index > -1) {
                                        wgcBuffer[index].count++;
                                        if (wgcBuffer[index].count >= 2) {
                                            wgcBuffer.splice(index, 1);
                                            wgc.splice(k, 1);
                                        }
                                    } else {
                                        wgcBuffer.push({
                                            address: wgc[k].account.address,
                                            count: 0,
                                        });
                                    }
                                }
                            } catch {
                                /**/
                            }
                        }
                    }
                    // try to sweep main wallet's tokens back to eth
                    try {
                        await sweepToEth(config, tracer, roundCtx);
                    } catch {
                        /**/
                    }
                }
                roundSpan.setStatus({ code: SpanStatusCode.OK });
            } catch (error: any) {
                const snapshot = errorSnapshot("", error);
                roundSpan.setAttribute("severity", ErrorSeverity.HIGH);
                roundSpan.setAttribute("didClear", false);
                roundSpan.recordException(error);
                roundSpan.setStatus({ code: SpanStatusCode.ERROR, message: snapshot });
            }
            if (config.accounts.length) {
                roundSpan.setAttribute(
                    "circulatingAccounts",
                    config.accounts.map((v) => v.account.address),
                );
            }
            if (avgGasCost) {
                roundSpan.setAttribute("avgGasCost", ethers.utils.formatUnits(avgGasCost));
            }

            try {
                const now = Math.floor(Date.now() / 1000);

                // handle added orders
                const addOrdersResult = await Promise.allSettled(
                    lastReadOrdersTimestampMap.map((v) =>
                        getAddOrders(v.sg, v.lastReadTimestampAdd, now, options.timeout, roundSpan),
                    ),
                );
                for (let i = 0; i < addOrdersResult.length; i++) {
                    const res = addOrdersResult[i];
                    if (res.status === "fulfilled") {
                        lastReadOrdersTimestampMap[i].lastReadTimestampAdd = now;
                        await handleAddOrderbookOwnersProfileMap(
                            orderbooksOwnersProfileMap,
                            res.value.map((v) => v.order),
                            config.viemClient as any as ViemClient,
                            tokens,
                            options.ownerProfile,
                            roundSpan,
                        );
                    }
                }

                // handle removed orders
                const rmOrdersResult = await Promise.allSettled(
                    lastReadOrdersTimestampMap.map((v) =>
                        getRemoveOrders(
                            v.sg,
                            v.lastReadTimestampRemove,
                            now,
                            options.timeout,
                            roundSpan,
                        ),
                    ),
                );
                for (let i = 0; i < rmOrdersResult.length; i++) {
                    const res = rmOrdersResult[i];
                    if (res.status === "fulfilled") {
                        lastReadOrdersTimestampMap[i].lastReadTimestampRemove = now;
                        await handleRemoveOrderbookOwnersProfileMap(
                            orderbooksOwnersProfileMap,
                            res.value.map((v) => v.order),
                            roundSpan,
                        );
                    }
                }
            } catch {
                /**/
            }

            // report rpcs performance for round
            for (const rpc in config.rpcRecords) {
                await tracer.startActiveSpan("rpc-report", {}, roundCtx, async (span) => {
                    const record = config.rpcRecords[rpc];
                    span.setAttributes({
                        "rpc-url": rpc,
                        "request-count": record.req,
                        "success-count": record.success,
                        "failure-count": record.failure,
                        "timeout-count": record.req - (record.success + record.failure),
                    });
                    record.req = 0;
                    record.success = 0;
                    record.failure = 0;
                    record.cache = {};
                    span.end();
                });
            }

            // eslint-disable-next-line no-console
            console.log(`Starting next round in ${roundGap / 1000} seconds...`, "\n");
            roundSpan.end();
            await sleep(roundGap);
            // give otel some time to export
            await sleep(3000);
        });
        counter++;
    }

    // flush and close the connection.
    // eslint-disable-next-line no-unreachable
    await exporter.shutdown();
    await sleep(10000);
};

function getEnv(value: any): any {
    if (value !== undefined && value !== null) {
        if (typeof value === "string") {
            if (value !== "" && !/^\s*$/.test(value)) return value;
            else return undefined;
        } else return value;
    }
    return undefined;
}<|MERGE_RESOLUTION|>--- conflicted
+++ resolved
@@ -197,7 +197,6 @@
         .opts();
 
     // assigning specified options from cli/env
-<<<<<<< HEAD
     cmdOptions.key = cmdOptions.key || getEnv(ENV_OPTIONS.key);
     cmdOptions.mnemonic = cmdOptions.mnemonic || getEnv(ENV_OPTIONS.mnemonic);
     cmdOptions.rpc = cmdOptions.rpc || getEnv(ENV_OPTIONS.rpc);
@@ -222,6 +221,8 @@
     cmdOptions.walletCount = cmdOptions.walletCount || getEnv(ENV_OPTIONS.walletCount);
     cmdOptions.topupAmount = cmdOptions.topupAmount || getEnv(ENV_OPTIONS.topupAmount);
     cmdOptions.selfFundOrders = cmdOptions.selfFundOrders || getEnv(ENV_OPTIONS.selfFundOrders);
+    cmdOptions.gasPriceMultiplier =
+        cmdOptions.gasPriceMultiplier || getEnv(ENV_OPTIONS.gasPriceMultiplier);
     cmdOptions.botMinBalance = cmdOptions.botMinBalance || getEnv(ENV_OPTIONS.botMinBalance);
     cmdOptions.ownerProfile = cmdOptions.ownerProfile || getEnv(ENV_OPTIONS.ownerProfile);
     cmdOptions.route = cmdOptions.route || getEnv(ENV_OPTIONS.route);
@@ -250,33 +251,6 @@
         });
         cmdOptions.ownerProfile = profiles;
     }
-=======
-    cmdOptions.key = cmdOptions.key || ENV_OPTIONS.key;
-    cmdOptions.mnemonic = cmdOptions.mnemonic || ENV_OPTIONS.mnemonic;
-    cmdOptions.rpc = cmdOptions.rpc || ENV_OPTIONS.rpc;
-    cmdOptions.arbAddress = cmdOptions.arbAddress || ENV_OPTIONS.arbAddress;
-    cmdOptions.genericArbAddress = cmdOptions.genericArbAddress || ENV_OPTIONS.genericArbAddress;
-    cmdOptions.orderbookAddress = cmdOptions.orderbookAddress || ENV_OPTIONS.orderbookAddress;
-    cmdOptions.subgraph = cmdOptions.subgraph || ENV_OPTIONS.subgraph;
-    cmdOptions.lps = cmdOptions.lps || ENV_OPTIONS.lps;
-    cmdOptions.gasCoverage = cmdOptions.gasCoverage || ENV_OPTIONS.gasCoverage;
-    cmdOptions.orderHash = cmdOptions.orderHash || ENV_OPTIONS.orderHash;
-    cmdOptions.orderOwner = cmdOptions.orderOwner || ENV_OPTIONS.orderOwner;
-    cmdOptions.sleep = cmdOptions.sleep || ENV_OPTIONS.sleep;
-    cmdOptions.maxRatio = cmdOptions.maxRatio || ENV_OPTIONS.maxRatio;
-    cmdOptions.flashbotRpc = cmdOptions.flashbotRpc || ENV_OPTIONS.flashbotRpc;
-    cmdOptions.timeout = cmdOptions.timeout || ENV_OPTIONS.timeout;
-    cmdOptions.hops = cmdOptions.hops || ENV_OPTIONS.hops;
-    cmdOptions.retries = cmdOptions.retries || ENV_OPTIONS.retries;
-    cmdOptions.poolUpdateInterval = cmdOptions.poolUpdateInterval || ENV_OPTIONS.poolUpdateInterval;
-    cmdOptions.walletCount = cmdOptions.walletCount || ENV_OPTIONS.walletCount;
-    cmdOptions.topupAmount = cmdOptions.topupAmount || ENV_OPTIONS.topupAmount;
-    cmdOptions.selfFundOrders = cmdOptions.selfFundOrders || ENV_OPTIONS.selfFundOrders;
-    cmdOptions.gasPriceMultiplier = cmdOptions.gasPriceMultiplier || ENV_OPTIONS.gasPriceMultiplier;
-    cmdOptions.botMinBalance = cmdOptions.botMinBalance || ENV_OPTIONS.botMinBalance;
-    cmdOptions.route = cmdOptions.route || ENV_OPTIONS.route;
-    cmdOptions.bundle = cmdOptions.bundle ? ENV_OPTIONS.bundle : false;
->>>>>>> e72cf2f2
     if (cmdOptions.lps) {
         cmdOptions.lps = Array.from((cmdOptions.lps as string).matchAll(/[^,\s]+/g)).map(
             (v) => v[0],
