/* eslint-disable @typescript-eslint/ban-ts-comment */
import { BigNumber } from "ethers";
import { isDeepStrictEqual } from "util";
import { RawTx, ViemClient } from "./types";
import { TakeOrderV2EventAbi } from "./abis";
// @ts-ignore
import { abi as obAbi } from "../test/abis/OrderBook.json";
// @ts-ignore
import { abi as rp4Abi } from "../test/abis/RouteProcessor4.json";
// @ts-ignore
import { abi as i9rAbi } from "../test/abis/RainterpreterNPE2.json";
// @ts-ignore
import { abi as storeAbi } from "../test/abis/RainterpreterStoreNPE2.json";
// @ts-ignore
import { abi as parserAbi } from "../test/abis/RainterpreterParserNPE2.json";
// @ts-ignore
import { abi as deployerAbi } from "../test/abis/RainterpreterExpressionDeployerNPE2.json";
// @ts-ignore
import { abi as arbRp4Abi } from "../test/abis/RouteProcessorOrderBookV4ArbOrderTaker.json";
// @ts-ignore
import { abi as genericArbAbi } from "../test/abis/GenericPoolOrderBookV4ArbOrderTaker.json";
import {
    isHex,
    BaseError,
    TimeoutError,
    FeeCapTooLowError,
    decodeErrorResult,
    TransactionReceipt,
    decodeFunctionData,
    ExecutionRevertedError,
    InsufficientFundsError,
    TransactionNotFoundError,
    UserRejectedRequestError,
    TransactionRejectedRpcError,
    TransactionReceiptNotFoundError,
    WaitForTransactionReceiptTimeoutError,
    // InvalidInputRpcError,
    // TransactionRejectedRpcError,
} from "viem";

/**
 * Specifies error severity
 */
export enum ErrorSeverity {
    LOW = "LOW",
    MEDIUM = "MEDIUM",
    HIGH = "HIGH",
}

/**
 * Known errors
 */
export const KnownErrors = [
    "unknown sender",
    "minimumSenderOutput",
    "minimum sender output",
    "MinimalOutputBalanceViolation",
] as const;

/**
 * Specifies a decoded contract error
 */
export type DecodedError = {
    name: string;
    args: string[];
};

/**
 * Raw error returned from rpc call
 */
export type RawError = {
    code: number;
    message: string;
    data?: string;
};

/**
 * Represents a revert error that happened for a transaction
 */
export type TxRevertError = {
    raw: RawError;
    decoded?: DecodedError;
};

/**
 * Get error with snapshot
 */
export function errorSnapshot(
    header: string,
    err: any,
    data?: {
        receipt: TransactionReceipt;
        rawtx: RawTx;
        signerBalance: BigNumber;
        frontrun?: string;
    },
): string {
    const message = [header];
    if (err instanceof BaseError) {
        const org = getRpcError(err);
<<<<<<< HEAD
        if (err.shortMessage) message.push("Reason: " + err.shortMessage);
        if (err.name) message.push("Error: " + err.name);
        if (err.details) message.push("Details: " + err.details);
=======
        if (err.shortMessage) message.push(`Reason: ${err.shortMessage}`);
        if (err.name) message.push(`Error: ${err.name}`);
        if (err.details) message.push(`Details: ${err.details}`);
>>>>>>> ba0b7292
        if (typeof org.code === "number") message.push(`RPC Error Code: ${org.code}`);
        if (typeof org.message === "string") message.push(`RPC Error Msg: ${org.message}`);
        if (message.some((v) => v.includes("unknown reason") || v.includes("execution reverted"))) {
            const { raw, decoded } = parseRevertError(err);
            if (decoded) {
                message.push("Error Name: " + decoded.name);
                if (decoded.args.length) {
                    message.push("Error Args: " + JSON.stringify(decoded.args));
                }
            } else if (raw.data) {
                message.push("Error Raw Data: " + raw.data);
            } else if (data) {
                const gasErr = checkGasIssue(data.receipt, data.rawtx, data.signerBalance);
                if (gasErr) {
                    message.push("Gas Error: " + gasErr);
                }
            } else {
                message.push("Comment: Found no additional info");
            }
            if (data?.frontrun) {
                message.push("Actual Cause: " + data.frontrun);
            }
        }
    } else if (err instanceof Error) {
        if ("reason" in err) message.push("Reason: " + err.reason);
        else message.push("Reason: " + err.message);
    } else if (typeof err === "string") {
        message.push("Reason: " + err);
    } else {
        try {
            message.push("Reason: " + err.toString());
        } catch {
            message.push("Reason: unknown error type");
        }
    }
    return message.join("\n");
}

/**
 * Checks if a viem BaseError is from eth node, copied from
 * "viem/_types/utils/errors/getNodeError" since not a default export
 */
export function containsNodeError(err: BaseError, circuitBreaker = 0): boolean {
    if (circuitBreaker > 25) return false;
    try {
        const snapshot = errorSnapshot("", err);
        const parsed = parseRevertError(err);
        return (
            // err instanceof TransactionRejectedRpcError ||
            // err instanceof InvalidInputRpcError ||
            !!parsed.decoded ||
            !!parsed.raw.data ||
            err instanceof FeeCapTooLowError ||
            err instanceof ExecutionRevertedError ||
            err instanceof InsufficientFundsError ||
            ("code" in err && err.code === ExecutionRevertedError.code) ||
            (snapshot.includes("exceeds allowance") && !snapshot.includes("out of gas")) ||
            ("cause" in err && containsNodeError(err.cause as any, ++circuitBreaker))
        );
    } catch (error) {
        return false;
    }
}

/**
 * Checks if a viem BaseError is timeout error
 */
export function isTimeout(err: BaseError, circuitBreaker = 0): boolean {
    if (circuitBreaker > 25) return false;
    try {
        return (
            err instanceof TimeoutError ||
            err instanceof TransactionNotFoundError ||
            err instanceof TransactionReceiptNotFoundError ||
            err instanceof WaitForTransactionReceiptTimeoutError ||
            ("cause" in err && isTimeout(err.cause as any, ++circuitBreaker))
        );
    } catch (error) {
        return false;
    }
}

/**
 * Handles a reverted transaction by simulating it and returning the revert error
 */
export async function handleRevert(
    viemClient: ViemClient,
    hash: `0x${string}`,
    receipt: TransactionReceipt,
    rawtx: RawTx,
    signerBalance: BigNumber,
    orderbook: `0x${string}`,
): Promise<{
    err: any;
    nodeError: boolean;
    snapshot: string;
    rawRevertError?: TxRevertError;
}> {
    const header = "transaction reverted onchain";
    try {
        const gasErr = checkGasIssue(receipt, rawtx, signerBalance);
        if (gasErr) {
            return {
                err: header + ", " + gasErr,
                nodeError: false,
                snapshot: header + ", " + gasErr,
            };
        }
        const tx = await viemClient.getTransaction({ hash });
        await viemClient.call({
            account: tx.from,
            to: tx.to,
            data: tx.input,
            gas: tx.gas,
            gasPrice: tx.gasPrice,
            blockNumber: tx.blockNumber,
        });
        const msg =
            header +
            " and simulation failed to find the revert reason, please try to simulate the tx manualy for more details";
        return { err: msg, nodeError: false, snapshot: msg };
    } catch (err: any) {
        let frontrun: string | undefined = await hasFrontrun(viemClient, rawtx, receipt, orderbook);
        if (frontrun) {
            frontrun = `current transaction with hash ${
                receipt.transactionHash
            } has been actually frontrun by transaction with hash ${frontrun}`;
        }
        return {
            err,
            nodeError: containsNodeError(err),
            snapshot: errorSnapshot(header, err, { receipt, rawtx, signerBalance, frontrun }),
            rawRevertError: parseRevertError(err),
        };
    }
}

/**
 * Parses a revert error to TxRevertError type
 */
export function parseRevertError(error: BaseError, circuitBreaker = 0): TxRevertError {
    if (circuitBreaker > 25) {
        return {
            raw: {
                code: -2,
                message:
                    "Couldn't extract rpc error from the viem error object because the viem error object is circular",
            },
        };
    }
    if ("cause" in error) {
        return parseRevertError(error.cause as any, ++circuitBreaker);
    } else {
        let decoded: DecodedError | undefined;
        const raw: RawError = {
            code: (error as any).code ?? -2,
            message: error.message ?? "No error msg",
            data: (error as any).data ?? undefined,
        };
        if ("data" in error && isHex(error.data)) {
            decoded = tryDecodeError(error.data);
        }
        return { raw, decoded };
    }
}

/**
 * Tries to decode an error data with known contract error selectors
 */
export function tryDecodeError(data: `0x${string}`): DecodedError | undefined {
    const handleArgs = (args: readonly unknown[]): string[] => {
        return (
            args?.map((arg) => {
                if (typeof arg === "string") {
                    return arg;
                } else {
                    try {
                        return arg!.toString();
                    } catch (error) {
                        return "";
                    }
                }
            }) ?? []
        );
    };
    const tryDecode = (abis: any[]): DecodedError | undefined => {
        while (abis.length) {
            try {
                const result = decodeErrorResult({ data, abi: abis[abis.length - 1] });
                return {
                    name: result.errorName,
                    args: handleArgs(result.args ?? []),
                };
            } catch {
                abis.pop();
                if (abis.length) return tryDecode(abis);
                else return undefined;
            }
        }
        return undefined;
    };
    return tryDecode([
        genericArbAbi,
        storeAbi,
        parserAbi,
        i9rAbi,
        deployerAbi,
        rp4Abi,
        arbRp4Abi,
        obAbi,
    ]);
}

/**
 * Check if a mined transaction contains gas issue or not
 */
export function checkGasIssue(receipt: TransactionReceipt, rawtx: RawTx, signerBalance: BigNumber) {
    const txGasCost = receipt.effectiveGasPrice * receipt.gasUsed;
    if (signerBalance.lt(txGasCost)) {
        return "account ran out of gas for transaction gas cost";
    }
    if (typeof rawtx.gas === "bigint") {
        const percentage = (receipt.gasUsed * 100n) / rawtx.gas;
        if (percentage >= 98n) return "transaction ran out of specified gas";
    }
    return undefined;
}

/**
 * Checks if the given transaction has been frontrun by another transaction.
 * This is done by checking previouse transaction on the same block that emitted
 * the target event with the same TakeOrderConfigV3 struct.
 */
export async function hasFrontrun(
    viemClient: ViemClient,
    rawtx: RawTx,
    receipt: TransactionReceipt,
    orderbook: `0x${string}`,
) {
    try {
        const orderConfig = (() => {
            try {
                const result = decodeFunctionData({
                    abi: arbRp4Abi,
                    data: rawtx.data,
                }) as any;
                return result?.args?.[1]?.orders?.[0];
            } catch {
                return undefined;
            }
        })();
        if (orderConfig) {
            const txHash = receipt.transactionHash.toLowerCase();
            const logs = (
                await viemClient.getLogs({
                    event: TakeOrderV2EventAbi[0],
                    address: orderbook,
                    blockHash: receipt.blockHash,
                })
            ).filter(
                (v) =>
                    receipt.transactionIndex > v.transactionIndex &&
                    v.transactionHash.toLowerCase() !== txHash,
            );
            if (logs.length) {
                for (const log of logs) {
                    if (isDeepStrictEqual(log.args.config, orderConfig)) return log.transactionHash;
                }
            }
        }
    } catch {}
    return undefined;
}

/**
 * Determines if this fetch reponse is a throwable node error
 * @param error - The error
 */
export function shouldThrow(error: Error) {
<<<<<<< HEAD
    const msg: (string | undefined)[] = [];
=======
    const msg: string[] = [];
>>>>>>> ba0b7292
    const org = getRpcError(error);
    if (typeof org.message === "string") {
        msg.push(org.message.toLowerCase());
    }
<<<<<<< HEAD
    msg.push((error as any)?.name?.toLowerCase());
    msg.push((error as any)?.details?.toLowerCase());
    msg.push((error as any)?.shortMessage?.toLowerCase());
    if (msg.some((v) => v?.includes("execution reverted") || v?.includes("unknown reason"))) {
=======
    msg.push(((error as any)?.name ?? "").toLowerCase());
    msg.push(((error as any)?.details ?? "").toLowerCase());
    msg.push(((error as any)?.shortMessage ?? "").toLowerCase());
    if (msg.some((v) => v.includes("execution reverted") || v.includes("unknown reason"))) {
>>>>>>> ba0b7292
        return true;
    }
    if (org.data !== undefined) return true;
    if (error instanceof ExecutionRevertedError) return true;
    if ("code" in error && typeof error.code === "number") {
        if (
            error.code === UserRejectedRequestError.code ||
            error.code === TransactionRejectedRpcError.code ||
            error.code === 5000 // CAIP UserRejectedRequestError
        )
            return true;
    }
    return false;
}

/**
 * Extracts original rpc error from the viem error
 * @param error - The error
 */
export function getRpcError(error: Error, breaker = 0) {
    const result: { message?: string; code?: number; data?: string | number } = {
        data: undefined,
        code: undefined,
        message: undefined,
    };
    if (breaker > 10) return result;
    if ("cause" in error) {
        const org = getRpcError(error.cause as any, breaker + 1);
        if ("code" in org && typeof org.code === "number") {
            result.code = org.code;
        }
        if ("message" in org && typeof org.message === "string") {
            result.message = org.message;
        }
        if ("data" in org && (typeof org.data === "string" || typeof org.data === "number")) {
            result.data = org.data;
        }
    } else {
<<<<<<< HEAD
        if (
            "message" in error &&
            typeof error.message === "string" &&
            result.message === undefined
        ) {
            result.message = error.message;
        }
        if ("code" in error && typeof error.code === "number" && result.code === undefined) {
            result.code = error.code;
        }
        if ("data" in error && (typeof error.data === "string" || typeof error.data === "number")) {
            result.data = error.data;
=======
        if ("code" in error && typeof error.code === "number" && result.code === undefined) {
            result.code = error.code;
            // include msg only if code exists
            if (
                "message" in error &&
                typeof error.message === "string" &&
                result.message === undefined
            ) {
                result.message = error.message;
            }
        }
        if ("data" in error && (typeof error.data === "string" || typeof error.data === "number")) {
            result.data = error.data;
            // include msg only if data exists
            if (
                "message" in error &&
                typeof error.message === "string" &&
                result.message === undefined
            ) {
                result.message = error.message;
            }
>>>>>>> ba0b7292
        }
    }
    return result;
}<|MERGE_RESOLUTION|>--- conflicted
+++ resolved
@@ -98,15 +98,9 @@
     const message = [header];
     if (err instanceof BaseError) {
         const org = getRpcError(err);
-<<<<<<< HEAD
-        if (err.shortMessage) message.push("Reason: " + err.shortMessage);
-        if (err.name) message.push("Error: " + err.name);
-        if (err.details) message.push("Details: " + err.details);
-=======
         if (err.shortMessage) message.push(`Reason: ${err.shortMessage}`);
         if (err.name) message.push(`Error: ${err.name}`);
         if (err.details) message.push(`Details: ${err.details}`);
->>>>>>> ba0b7292
         if (typeof org.code === "number") message.push(`RPC Error Code: ${org.code}`);
         if (typeof org.message === "string") message.push(`RPC Error Msg: ${org.message}`);
         if (message.some((v) => v.includes("unknown reason") || v.includes("execution reverted"))) {
@@ -386,26 +380,15 @@
  * @param error - The error
  */
 export function shouldThrow(error: Error) {
-<<<<<<< HEAD
-    const msg: (string | undefined)[] = [];
-=======
     const msg: string[] = [];
->>>>>>> ba0b7292
     const org = getRpcError(error);
     if (typeof org.message === "string") {
         msg.push(org.message.toLowerCase());
     }
-<<<<<<< HEAD
-    msg.push((error as any)?.name?.toLowerCase());
-    msg.push((error as any)?.details?.toLowerCase());
-    msg.push((error as any)?.shortMessage?.toLowerCase());
-    if (msg.some((v) => v?.includes("execution reverted") || v?.includes("unknown reason"))) {
-=======
     msg.push(((error as any)?.name ?? "").toLowerCase());
     msg.push(((error as any)?.details ?? "").toLowerCase());
     msg.push(((error as any)?.shortMessage ?? "").toLowerCase());
     if (msg.some((v) => v.includes("execution reverted") || v.includes("unknown reason"))) {
->>>>>>> ba0b7292
         return true;
     }
     if (org.data !== undefined) return true;
@@ -444,20 +427,6 @@
             result.data = org.data;
         }
     } else {
-<<<<<<< HEAD
-        if (
-            "message" in error &&
-            typeof error.message === "string" &&
-            result.message === undefined
-        ) {
-            result.message = error.message;
-        }
-        if ("code" in error && typeof error.code === "number" && result.code === undefined) {
-            result.code = error.code;
-        }
-        if ("data" in error && (typeof error.data === "string" || typeof error.data === "number")) {
-            result.data = error.data;
-=======
         if ("code" in error && typeof error.code === "number" && result.code === undefined) {
             result.code = error.code;
             // include msg only if code exists
@@ -479,7 +448,6 @@
             ) {
                 result.message = error.message;
             }
->>>>>>> ba0b7292
         }
     }
     return result;
