--- conflicted
+++ resolved
@@ -71,55 +71,25 @@
     testClient?: any,
     config?: BotConfig,
 ): Promise<ViemClient> {
-<<<<<<< HEAD
     const configuration = { rank: false, retryCount: 6 };
     const urls = rpcs?.filter((v) => typeof v === "string") ?? [];
     const topRpcs = urls.map((v) =>
         v.startsWith("http")
-            ? http(v, { timeout })
-            : webSocket(v, { timeout, keepAlive: true, reconnect: true }),
+            ? http(v, { timeout, onFetchRequest: config?.onFetchRequest, onFetchResponse: config?.onFetchResponse })
+            : webSocket(v, { timeout, keepAlive: true, reconnect: true, onFetchRequest: config?.onFetchRequest, onFetchResponse: config?.onFetchResponse }),
     );
     const fallbacks = (fallbackRpcs[chainId] ?? [])
         .filter((v) => !urls.includes(v))
         .map((v) =>
             v.startsWith("http")
-                ? http(v, { timeout })
-                : webSocket(v, { timeout, keepAlive: true, reconnect: true }),
+                ? http(v, { timeout, onFetchRequest: config?.onFetchRequest, onFetchResponse: config?.onFetchResponse })
+                : webSocket(v, { timeout, keepAlive: true, reconnect: true, onFetchRequest: config?.onFetchRequest, onFetchResponse: config?.onFetchResponse }),
         );
     const transport = !topRpcs.length
         ? fallback(fallbacks, configuration)
         : useFallbacks
           ? fallback([...topRpcs, ...fallbacks], configuration)
           : fallback(topRpcs, configuration);
-=======
-    const transport =
-        !rpcs || rpcs?.length === 0
-            ? fallback(fallbacks[chainId].transport, { rank: false, retryCount: 6 })
-            : useFallbacks
-              ? fallback(
-                    [
-                        ...rpcs.map((v) =>
-                            http(v, {
-                                timeout,
-                                onFetchRequest: config?.onFetchRequest,
-                                onFetchResponse: config?.onFetchResponse,
-                            }),
-                        ),
-                        ...fallbacks[chainId].transport,
-                    ],
-                    { rank: false, retryCount: 6 },
-                )
-              : fallback(
-                    rpcs.map((v) =>
-                        http(v, {
-                            timeout,
-                            onFetchRequest: config?.onFetchRequest,
-                            onFetchResponse: config?.onFetchResponse,
-                        }),
-                    ),
-                    { rank: false, retryCount: 6 },
-                );
->>>>>>> 1f23f320
 
     return testClient
         ? ((await testClient({ account }))
