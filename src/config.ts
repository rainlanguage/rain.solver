/* eslint-disable no-console */
import { shouldThrow } from "./error";
import { getSgOrderbooks } from "./sg";
import { sendTransaction } from "./tx";
import { WNATIVE } from "sushi/currency";
import { ChainId, ChainKey } from "sushi/chain";
<<<<<<< HEAD
import { RainDataFetcher, LiquidityProviders } from "sushi/router";
import {
    BotConfig,
    RpcRecord,
    ViemClient,
    ChainConfig,
    isRpcResponse,
    BotDataFetcher,
} from "./types";
=======
import { DataFetcher, LiquidityProviders } from "sushi/router";
import { BotConfig, RpcRecord, ViemClient, ChainConfig, BotDataFetcher } from "./types";
>>>>>>> 7c332501
import {
    http,
    fallback,
    HDAccount,
    webSocket,
    PublicClient,
    publicActions,
    walletActions,
    PrivateKeyAccount,
    createWalletClient,
} from "viem";
import {
    STABLES,
    publicClientConfig,
    ROUTE_PROCESSOR_3_ADDRESS,
    ROUTE_PROCESSOR_4_ADDRESS,
    ROUTE_PROCESSOR_3_1_ADDRESS,
    ROUTE_PROCESSOR_3_2_ADDRESS,
} from "sushi/config";

/**
 * List of liquidity provider that are excluded
 */
export const ExcludedLiquidityProviders = [
    LiquidityProviders.CurveSwap,
    LiquidityProviders.Camelot,
    LiquidityProviders.Trident,
] as const;

/**
 * Get the chain config for a given chain id
 * @param chainId - The chain id
 */
export function getChainConfig(chainId: ChainId): ChainConfig {
    const chain = publicClientConfig[chainId].chain;
    if (!chain) throw new Error("network not supported");
    const nativeWrappedToken = WNATIVE[chainId];
    if (!nativeWrappedToken) throw new Error("network not supported");
    const routeProcessors: Record<string, `0x${string}`> = {};
    [
        ["3", ROUTE_PROCESSOR_3_ADDRESS],
        ["3.1", ROUTE_PROCESSOR_3_1_ADDRESS],
        ["3.2", ROUTE_PROCESSOR_3_2_ADDRESS],
        ["4", ROUTE_PROCESSOR_4_ADDRESS],
    ].forEach(([key, addresses]: any[]) => {
        const address = addresses[chainId];
        if (address) {
            routeProcessors[key] = address;
        }
    });
    const stableTokens = (STABLES as any)[chainId];
    return {
        chain,
        nativeWrappedToken,
        routeProcessors,
        stableTokens,
        isSpecialL2: SpecialL2Chains.is(chain.id),
    };
}

/**
 * Creates a viem client
 * @param chainId - The chain id
 * @param rpcs - The RPC urls
 * @param useFallbacks - If fallback RPCs should be used as well or not
 * @param account - If fallback RPCs should be used as well or not
 * @param timeout
 */
export async function createViemClient(
    chainId: ChainId,
    rpcs: string[],
    useFallbacks = false,
    account?: HDAccount | PrivateKeyAccount,
    timeout?: number,
    testClient?: any,
    config?: BotConfig,
): Promise<ViemClient> {
    const configuration = { rank: false, retryCount: 3 };
    const urls = rpcs?.filter((v) => typeof v === "string") ?? [];
    const topRpcs = urls.map((v) =>
        v.startsWith("http")
            ? http(v, {
                  timeout,
                  onFetchRequest: config?.onFetchRequest,
                  onFetchResponse: config?.onFetchResponse,
              })
            : webSocket(v, {
                  timeout,
                  keepAlive: true,
                  reconnect: true,
              }),
    );
    const fallbacks = (fallbackRpcs[chainId] ?? [])
        .filter((v) => !urls.includes(v))
        .map((v) =>
            v.startsWith("http")
                ? http(v, {
                      timeout,
                      onFetchRequest: config?.onFetchRequest,
                      onFetchResponse: config?.onFetchResponse,
                  })
                : webSocket(v, {
                      timeout,
                      keepAlive: true,
                      reconnect: true,
                  }),
        );
    const transport = !topRpcs.length
        ? fallback(fallbacks, configuration)
        : useFallbacks
          ? fallback([...topRpcs, ...fallbacks], configuration)
          : fallback(topRpcs, configuration);

    const client = testClient
        ? ((await testClient({ account }))
              .extend(publicActions)
              .extend(walletActions) as any as ViemClient)
        : (createWalletClient({
              account,
              chain: publicClientConfig[chainId]?.chain,
              transport,
          }).extend(publicActions) as any as ViemClient);

    // set injected properties
    client.BUSY = false;
    client.sendTx = async (tx) => {
        return await sendTransaction(client, tx);
    };

    return client;
}

/**
 * Keeps record of http fetch requests for a http viem client
 */
export function onFetchRequest(request: Request, rpcRecords: Record<string, RpcRecord>) {
    let url = request.url;
    if (!request.url.endsWith("/")) url = url + "/";
    let record = rpcRecords[url];
    if (!record) {
        record = rpcRecords[url] = {
            req: 0,
            success: 0,
            failure: 0,
            cache: {},
        };
    }
    record.req++;
}

/**
 * Keeps record of http fetch responses for a http viem client
 */
export function onFetchResponse(response: Response, rpcRecords: Record<string, RpcRecord>) {
    let url = response.url;
    if (!response.url.endsWith("/")) url = url + "/";
    let record = rpcRecords[url];
    if (!record) {
        record = rpcRecords[url] = {
            req: 0,
            success: 0,
            failure: 0,
            cache: {},
        };
    }
    if (!response.ok) {
        record.failure++;
        return;
    }

    const handleResponse = (res: any) => {
        if ("result" in res) {
            record.success++;
            return;
        } else if ("error" in res) {
            if (shouldThrow(res.error)) {
                record.success++;
                return;
            }
        }
        record.failure++;
    };
    if (response.headers.get("Content-Type")?.startsWith("application/json")) {
        response
            .json()
            .then((res: any) => {
                handleResponse(res);
            })
            .catch(() => {
                record.failure++;
            });
    } else {
        response
            .text()
            .then((text) => {
                try {
                    const res = JSON.parse(text || "{}");
                    handleResponse(res);
                } catch (err) {
                    record.failure++;
                }
            })
            .catch(() => {
                record.failure++;
            });
    }
}

/**
 * Instantiates a RainDataFetcher
 * @param configOrViemClient - The network config data or a viem public client
 * @param liquidityProviders - Array of Liquidity Providers
 */
export async function getDataFetcher(
    configOrViemClient: BotConfig | PublicClient,
    liquidityProviders?: LiquidityProviders[],
    useFallbacks = false,
): Promise<BotDataFetcher> {
    try {
        const dataFetcher = await RainDataFetcher.init(
            configOrViemClient.chain!.id as ChainId,
            "transport" in configOrViemClient
                ? (configOrViemClient as PublicClient)
                : ((await createViemClient(
                      configOrViemClient.chain.id as ChainId,
                      configOrViemClient.rpc,
                      useFallbacks,
                      undefined,
                      undefined,
                  )) as any as PublicClient),
            liquidityProviders,
        );
        return dataFetcher as BotDataFetcher;
    } catch (error) {
        throw "cannot instantiate RainDataFetcher for this network";
    }
}

/**
 * List of L2 chains that require SEPARATE L1 gas actions.
 * other L2 chains that dont require separate L1 gas actions
 * such as Arbitrum and Polygon zkEvm are excluded, these chains'
 * gas actions are performed the same as usual L1 chains.
 */
export enum SpecialL2Chains {
    BASE = ChainId.BASE,
    OPTIMISM = ChainId.OPTIMISM,
}
export namespace SpecialL2Chains {
    export function is(chainId: number): boolean {
        return Object.values(SpecialL2Chains).includes(chainId as any);
    }
}

/**
 * Get meta info for a bot to post on otel
 */
export async function getMetaInfo(config: BotConfig, sg: string[]): Promise<Record<string, any>> {
    const obs: string[] = [];
    for (const s of sg) {
        try {
            obs.push(...(await getSgOrderbooks(s)));
        } catch {
            /**/
        }
    }
    try {
        return {
            "meta.chain": ChainKey[config.chain.id as ChainId],
            "meta.chainId": config.chain.id,
            "meta.sg": sg,
            "meta.rpArb": config.arbAddress,
            "meta.genericArb": config.genericArbAddress,
            "meta.orderbooks": obs,
        };
    } catch (e) {
        return {};
    }
}

/**
 * Resolves an array of case-insensitive names to LiquidityProviders, ignores the ones that are not valid
 * @param liquidityProviders - List of liquidity providers
 */
export function processLps(liquidityProviders?: string[]): LiquidityProviders[] {
    const LP = Object.values(LiquidityProviders);
    if (
        !liquidityProviders ||
        !Array.isArray(liquidityProviders) ||
        !liquidityProviders.length ||
        !liquidityProviders.every((v) => typeof v === "string")
    ) {
        return LP.filter((v) => !ExcludedLiquidityProviders.includes(v as any));
    }
    const lps: LiquidityProviders[] = [];
    for (let i = 0; i < liquidityProviders.length; i++) {
        const index = LP.findIndex(
            (v) => v.toLowerCase() === liquidityProviders[i].toLowerCase().trim(),
        );
        if (index > -1 && !lps.includes(LP[index])) lps.push(LP[index]);
    }
    return lps.length ? lps : LP.filter((v) => !ExcludedLiquidityProviders.includes(v as any));
}

/**
 * Chain specific fallback data
 */
export const fallbackRpcs: Record<number, readonly string[]> = {
    [ChainId.ARBITRUM_NOVA]: ["https://nova.arbitrum.io/rpc"],
    [ChainId.ARBITRUM]: [
        "https://arbitrum.drpc.org",
        "https://arb-pokt.nodies.app",
        "https://1rpc.io/arb",
        "https://rpc.ankr.com/arbitrum",
        "https://arbitrum-one.public.blastapi.io",
        "https://endpoints.omniatech.io/v1/arbitrum/one/public",
        "https://arb1.croswap.com/rpc",
        "https://arbitrum.blockpi.network/v1/rpc/public",
        "https://arb-mainnet-public.unifra.io",
        "https://lb.drpc.org/ogrpc?network=arbitrum&dkey=Ak765fp4zUm6uVwKu4annC8M80dnCZkR7pAEsm6XXi_w",
    ],
    [ChainId.AVALANCHE]: [
        "https://api.avax.network/ext/bc/C/rpc",
        "https://rpc.ankr.com/avalanche",
    ],
    [ChainId.BOBA]: ["https://mainnet.boba.network", "https://lightning-replica.boba.network"],
    [ChainId.BOBA_AVAX]: ["https://avax.boba.network", "https://replica.avax.boba.network"],
    [ChainId.BOBA_BNB]: ["https://bnb.boba.network", "https://replica.bnb.boba.network"],
    [ChainId.BSC]: [
        "https://rpc.ankr.com/bsc",
        "https://bsc.blockpi.network/v1/rpc/public",
        "https://bsc-pokt.nodies.app",
        "https://bscrpc.com",
        "https://1rpc.io/bnb",
        "https://bsc.drpc.org",
        "https://bsc.meowrpc.com",
        "https://binance.llamarpc.com",
        "https://bsc-dataseed.binance.org",
        "https://bsc-dataseed1.binance.org",
        "https://bsc-dataseed2.binance.org",
        "https://lb.drpc.org/ogrpc?network=bsc&dkey=Ak765fp4zUm6uVwKu4annC8M80dnCZkR7pAEsm6XXi_w",
    ],
    [ChainId.BTTC]: ["https://rpc.bittorrentchain.io"],
    [ChainId.CELO]: ["https://forno.celo.org"],
    [ChainId.ETHEREUM]: [
        "https://eth-pokt.nodies.app",
        "https://eth.drpc.org",
        "https://ethereum-rpc.publicnode.com",
        "https://eth.llamarpc.com",
        "https://1rpc.io/eth",
        "https://ethereum.publicnode.com",
        "https://cloudflare-eth.com",
        "https://lb.drpc.org/ogrpc?network=ethereum&dkey=Ak765fp4zUm6uVwKu4annC8M80dnCZkR7pAEsm6XXi_w",
    ],
    [ChainId.FANTOM]: [
        "https://rpc.ankr.com/fantom",
        "https://rpc.fantom.network",
        "https://rpc2.fantom.network",
    ],
    [ChainId.FUSE]: ["https://rpc.fuse.io"],
    [ChainId.GNOSIS]: ["https://rpc.ankr.com/gnosis"],
    [ChainId.HARMONY]: ["https://api.harmony.one", "https://rpc.ankr.com/harmony"],
    [ChainId.KAVA]: ["https://evm.kava.io", "https://evm2.kava.io"],
    [ChainId.MOONBEAM]: ["https://rpc.api.moonbeam.network", "https://rpc.ankr.com/moonbeam"],
    [ChainId.MOONRIVER]: ["https://rpc.api.moonriver.moonbeam.network"],
    [ChainId.OPTIMISM]: [
        "https://rpc.ankr.com/optimism",
        "https://optimism-mainnet.public.blastapi.io",
        "https://1rpc.io/op",
        "https://optimism.blockpi.network/v1/rpc/public",
        "https://mainnet.optimism.io",
        "https://lb.drpc.org/ogrpc?network=optimism&dkey=Ak765fp4zUm6uVwKu4annC8M80dnCZkR7pAEsm6XXi_w",
    ],
    [ChainId.POLYGON]: [
        "https://polygon.meowrpc.com",
        "https://polygon-rpc.com",
        "https://polygon-pokt.nodies.app",
        "https://polygon-bor-rpc.publicnode.com",
        "https://1rpc.io/matic",
        "https://polygon-mainnet.public.blastapi.io",
        "https://polygon.blockpi.network/v1/rpc/public",
        "https://polygon.llamarpc.com",
        "https://polygon-rpc.com",
        "https://rpc.ankr.com/polygon",
        "https://matic-mainnet.chainstacklabs.com",
        "https://polygon-bor.publicnode.com",
        "https://rpc-mainnet.matic.quiknode.pro",
        "https://rpc-mainnet.maticvigil.com",
    ],
    [ChainId.POLYGON_ZKEVM]: [
        "https://zkevm-rpc.com",
        "https://rpc.ankr.com/polygon_zkevm",
        "https://rpc.polygon-zkevm.gateway.fm",
    ],
    [ChainId.THUNDERCORE]: [
        "https://mainnet-rpc.thundercore.com",
        "https://mainnet-rpc.thundercore.io",
        "https://mainnet-rpc.thundertoken.net",
    ],
    [ChainId.FLARE]: [
        "https://rpc.ankr.com/flare",
        "https://flare-api.flare.network/ext/C/rpc",
        "https://flare.rpc.thirdweb.com",
    ],
    [ChainId.LINEA]: [
        "https://linea.blockpi.network/v1/rpc/public",
        "https://rpc.linea.build",
        "https://linea-rpc.publicnode.com",
        "https://1rpc.io/linea",
        "https://linea.drpc.org",
    ],
    [ChainId.BASE]: [
        "https://base-rpc.publicnode.com",
        "https://base.blockpi.network/v1/rpc/public",
        "https://1rpc.io/base",
        "https://base-pokt.nodies.app",
        "https://mainnet.base.org",
        "https://base.meowrpc.com",
    ],
} as const;<|MERGE_RESOLUTION|>--- conflicted
+++ resolved
@@ -4,20 +4,8 @@
 import { sendTransaction } from "./tx";
 import { WNATIVE } from "sushi/currency";
 import { ChainId, ChainKey } from "sushi/chain";
-<<<<<<< HEAD
-import { RainDataFetcher, LiquidityProviders } from "sushi/router";
-import {
-    BotConfig,
-    RpcRecord,
-    ViemClient,
-    ChainConfig,
-    isRpcResponse,
-    BotDataFetcher,
-} from "./types";
-=======
 import { DataFetcher, LiquidityProviders } from "sushi/router";
 import { BotConfig, RpcRecord, ViemClient, ChainConfig, BotDataFetcher } from "./types";
->>>>>>> 7c332501
 import {
     http,
     fallback,
