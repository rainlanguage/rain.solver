--- conflicted
+++ resolved
@@ -3,11 +3,7 @@
 import { BaseError, PublicClient } from "viem";
 import { BigNumber, Contract, ethers } from "ethers";
 import { containsNodeError, errorSnapshot } from "../error";
-<<<<<<< HEAD
 import { getBountyEnsureRainlang, parseRainlang } from "../task";
-import { estimateProfit, ONE18, scale18To, withBigintSerializer } from "../utils";
-=======
->>>>>>> 4828f685
 import { BotConfig, BundledOrders, ViemClient, DryrunResult, SpanAttrs } from "../types";
 import {
     ONE18,
@@ -180,8 +176,7 @@
                 .mul(config.gasLimitMultiplier)
                 .div(100);
             rawtx.gas = gasLimit.toBigInt();
-<<<<<<< HEAD
-            gasCost = gasLimit.mul(gasPrice);
+            gasCost = gasLimit.mul(gasPrice).add(estimation.l1Cost);
             task.evaluable.bytecode = await parseRainlang(
                 await getBountyEnsureRainlang(
                     ethers.utils.parseUnits(inputToEthPrice),
@@ -191,14 +186,6 @@
                 ),
                 config.viemClient,
                 config.dispair,
-=======
-            gasCost = gasLimit.mul(gasPrice).add(estimation.l1Cost);
-            task.evaluable.bytecode = getBountyEnsureBytecode(
-                ethers.utils.parseUnits(inputToEthPrice),
-                ethers.utils.parseUnits(outputToEthPrice),
-                gasCost.mul(config.gasCoveragePercentage).div("100"),
-                signer.account.address,
->>>>>>> 4828f685
             );
             rawtx.data = arb.interface.encodeFunctionData("arb3", [
                 orderPairObject.orderbook,
