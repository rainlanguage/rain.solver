--- conflicted
+++ resolved
@@ -3,12 +3,8 @@
 import { BigNumber, ethers } from "ethers";
 import { BaseError, erc20Abi, PublicClient } from "viem";
 import { containsNodeError, errorSnapshot } from "../error";
-<<<<<<< HEAD
 import { getWithdrawEnsureRainlang, parseRainlang } from "../task";
-import { estimateProfit, scale18, withBigintSerializer } from "../utils";
-=======
 import { estimateProfit, scale18, withBigintSerializer, extendSpanAttributes } from "../utils";
->>>>>>> 4828f685
 import {
     SpanAttrs,
     BotConfig,
@@ -182,8 +178,7 @@
                 .mul(config.gasLimitMultiplier)
                 .div(100);
             rawtx.gas = gasLimit.toBigInt();
-<<<<<<< HEAD
-            gasCost = gasLimit.mul(gasPrice);
+            gasCost = gasLimit.mul(gasPrice).add(estimation.l1Cost);
             task.evaluable.bytecode = await parseRainlang(
                 await getWithdrawEnsureRainlang(
                     signer.account.address,
@@ -198,19 +193,6 @@
                 ),
                 config.viemClient,
                 config.dispair,
-=======
-            gasCost = gasLimit.mul(gasPrice).add(estimation.l1Cost);
-            task.evaluable.bytecode = getWithdrawEnsureBytecode(
-                signer.account.address,
-                orderPairObject.buyToken,
-                orderPairObject.sellToken,
-                inputBalance,
-                outputBalance,
-                ethers.utils.parseUnits(inputToEthPrice),
-                ethers.utils.parseUnits(outputToEthPrice),
-                gasCost.mul(config.gasCoveragePercentage).div("100"),
-                signer.account.address,
->>>>>>> 4828f685
             );
             withdrawOutputCalldata = obInterface.encodeFunctionData("withdraw2", [
                 orderPairObject.sellToken,
