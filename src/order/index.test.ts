import * as pairFns from "./pair";
import { Result } from "../common";
import { syncOrders } from "./sync";
import { SharedState } from "../state";
import { SubgraphManager } from "../subgraph";
import { downscaleProtection } from "./protection";
import { CounterpartySource, Order, Pair } from "./types";
import { OrderManager, DEFAULT_OWNER_LIMIT } from "./index";
import { describe, it, expect, beforeEach, vi, Mock } from "vitest";

vi.mock("./sync", () => ({
    syncOrders: vi.fn(),
}));

vi.mock("./protection", () => ({
    downscaleProtection: vi.fn(),
}));

vi.mock("viem", async (importOriginal) => ({
    ...(await importOriginal()),
    erc20Abi: [],
    encodeFunctionData: vi.fn().mockReturnValue("0xencoded"),
    decodeFunctionResult: vi.fn().mockReturnValue([null, 100n, 2n]),
}));

vi.mock("../subgraph", () => ({
    SubgraphManager: vi.fn().mockImplementation(() => ({
        fetchAll: vi.fn().mockResolvedValue({ orders: [], report: { status: "ok" } }),
        syncOrders: vi.fn().mockResolvedValue({ result: {}, report: { status: "ok" } }),
    })),
}));

vi.mock("../state", () => ({
    SharedState: vi.fn().mockImplementation(() => ({
        watchedTokens: new Map(),
        client: {
            readContract: vi.fn().mockResolvedValue("MOCK"),
            call: vi.fn().mockResolvedValue({ data: "0x" }),
        },
        watchToken: vi.fn(),
    })),
}));

vi.mock("./types", async (importOriginal) => {
    return {
        ...(await importOriginal()),
        Order: {
            tryFromBytes: vi.fn().mockImplementation((value: any) =>
                Result.ok({
                    owner: value === "0xadminBytes" ? "0xadmin" : "0xowner",
                    validInputs: [{ token: "0xinput", decimals: 18, vaultId: 1n }],
                    validOutputs: [{ token: "0xoutput", decimals: 18, vaultId: 1n }],
                }),
            ),
        },
    };
});

describe("Test OrderManager", () => {
    let orderManager: OrderManager;
    let state: SharedState;
    let subgraphManager: SubgraphManager;

    const getPair = (orderbook: string, hash: string, output: string, input: string) =>
        ({
            orderbook,
            buyToken: input,
            sellToken: output,
            takeOrder: { id: hash },
        }) as any;

    beforeEach(async () => {
        vi.clearAllMocks();
        state = new (SharedState as Mock)();
        (state as any).orderManagerConfig = {
            quoteGas: 1000000n,
            ownerLimits: {
                "0xadmin": 75,
            },
        };
        subgraphManager = new (SubgraphManager as Mock)();
        orderManager = new OrderManager(state, subgraphManager);
    });

    it("should correctly fetch orders", async () => {
        const mockOrder = {
            orderHash: "0xhash",
            orderbook: { id: "0xorderbook" },
            orderBytes: "0xbytes",
            outputs: [{ token: { address: "0xoutput", symbol: "OUT" }, balance: 1n }],
            inputs: [{ token: { address: "0xinput", symbol: "IN" }, balance: 1n }],
        };
        (orderManager.subgraphManager.fetchAll as Mock).mockResolvedValueOnce({
            orders: [mockOrder],
            report: { status: "ok" },
        });
        const report = await orderManager.fetch();

        expect(report).toEqual({ status: "ok" });
        expect(orderManager.ownersMap.size).toBe(1);
        expect(
            orderManager.ownersMap.get("0xorderbook")?.get("0xowner")?.orders.get("0xhash")
                ?.takeOrders[0].buyToken,
        ).toBe("0xinput");
        expect(
            orderManager.ownersMap.get("0xorderbook")?.get("0xowner")?.orders.get("0xhash")
                ?.takeOrders[0].sellToken,
        ).toBe("0xoutput");
    });

    it("should correctly sync orders", async () => {
        // mock syncOrders to return addOrders and removeOrders
        (syncOrders as Mock).mockResolvedValueOnce(undefined);
        await orderManager.sync();

        expect(syncOrders).toHaveBeenCalledOnce();
    });

    it("should correctly add orders", async () => {
        const orders = [
            {
                orderHash: "0xhash1",
                orderbook: { id: "0xorderbook1" },
                orderBytes: "0xbytes",
                outputs: [{ token: { address: "0xoutput", symbol: "OUT" }, balance: 1n }],
                inputs: [{ token: { address: "0xinput", symbol: "IN" }, balance: 2n }],
            },
            {
                orderHash: "0xhash2",
                orderbook: { id: "0xorderbook2" },
                orderBytes: "0xbytes",
                outputs: [{ token: { address: "0xoutput", symbol: "OUT" }, balance: 3n }],
                inputs: [{ token: { address: "0xinput", symbol: "IN" }, balance: 4n }],
            },
        ];
        await orderManager.addOrders(orders as any);

        expect(orderManager.ownersMap.size).toBe(2);
        expect(orderManager.ownersMap.get("0xorderbook1")).toBeDefined();
        expect(orderManager.ownersMap.get("0xorderbook2")).toBeDefined();

        // check first order in owner map
        const ownerProfileMap1 = orderManager.ownersMap.get("0xorderbook1");
        expect(ownerProfileMap1).toBeDefined();
        const ownerProfile1 = ownerProfileMap1?.get("0xowner");
        expect(ownerProfile1).toBeDefined();
        expect(ownerProfile1?.orders.size).toBe(1);
        const orderProfile1 = ownerProfile1?.orders.get("0xhash1");
        expect(orderProfile1).toBeDefined();
        expect(orderProfile1?.active).toBe(true);
        expect(orderProfile1?.order).toBeDefined();
        expect(Array.isArray(orderProfile1?.takeOrders)).toBe(true);
        expect(orderProfile1?.takeOrders.length).toBeGreaterThan(0);

        // check pairMap for first order
        const pairMap1 = orderManager.oiPairMap.get("0xorderbook1");
        expect(pairMap1).toBeDefined();
        const pairArr1 = pairMap1?.get("0xoutput")?.get("0xinput");
        expect(pairArr1).toBeInstanceOf(Map);
        expect(pairArr1?.size).toBeGreaterThan(0);
        expect(pairArr1?.get("0xhash1")?.buyToken).toBe("0xinput");
        expect(pairArr1?.get("0xhash1")?.sellToken).toBe("0xoutput");
        expect(pairArr1?.get("0xhash1")?.takeOrder.id).toBe("0xhash1");

        // check second order in owner map
        const ownerProfileMap2 = orderManager.ownersMap.get("0xorderbook2");
        expect(ownerProfileMap2).toBeDefined();
        const ownerProfile2 = ownerProfileMap2?.get("0xowner");
        expect(ownerProfile2).toBeDefined();
        expect(ownerProfile2?.orders.size).toBe(1);
        const orderProfile2 = ownerProfile2?.orders.get("0xhash2");
        expect(orderProfile2).toBeDefined();
        expect(orderProfile2?.active).toBe(true);
        expect(orderProfile2?.order).toBeDefined();
        expect(Array.isArray(orderProfile2?.takeOrders)).toBe(true);
        expect(orderProfile2?.takeOrders.length).toBeGreaterThan(0);

        // check pairMap for second order
        const pairMap2 = orderManager.oiPairMap.get("0xorderbook2");
        expect(pairMap2).toBeDefined();
        const pairArr2 = pairMap2?.get("0xoutput")?.get("0xinput");
        expect(pairArr2).toBeInstanceOf(Map);
        expect(pairArr2?.size).toBeGreaterThan(0);
        expect(pairArr2?.get("0xhash2")?.buyToken).toBe("0xinput");
        expect(pairArr2?.get("0xhash2")?.sellToken).toBe("0xoutput");
        expect(pairArr2?.get("0xhash2")?.takeOrder.id).toBe("0xhash2");

        // check ownerTokenVaultMap for first order (orderbook1)
        const orderbookVaultMap1 = orderManager.ownerTokenVaultMap.get("0xorderbook1");
        expect(orderbookVaultMap1).toBeDefined();
        const ownerVaultMap1 = orderbookVaultMap1?.get("0xowner");
        expect(ownerVaultMap1).toBeDefined();

        // check output vault for first order
        const outputTokenVaultMap1 = ownerVaultMap1?.get("0xoutput");
        expect(outputTokenVaultMap1).toBeDefined();
        const outputVault1 = outputTokenVaultMap1?.get(1n);
        expect(outputVault1).toBeDefined();
        expect(outputVault1?.id).toBe(1n);
        expect(outputVault1?.balance).toBe(1n);
        expect(outputVault1?.token).toEqual({
            address: "0xoutput",
            symbol: "OUT",
            decimals: 18,
        });

        // check input vault for first order
        const inputTokenVaultMap1 = ownerVaultMap1?.get("0xinput");
        expect(inputTokenVaultMap1).toBeDefined();
        const inputVault1 = inputTokenVaultMap1?.get(1n);
        expect(inputVault1).toBeDefined();
        expect(inputVault1?.id).toBe(1n);
        expect(inputVault1?.balance).toBe(2n);
        expect(inputVault1?.token).toEqual({
            address: "0xinput",
            symbol: "IN",
            decimals: 18,
        });

        // check ownerTokenVaultMap for second order (orderbook2)
        const orderbookVaultMap2 = orderManager.ownerTokenVaultMap.get("0xorderbook2");
        expect(orderbookVaultMap2).toBeDefined();
        const ownerVaultMap2 = orderbookVaultMap2?.get("0xowner");
        expect(ownerVaultMap2).toBeDefined();

        // check output vault for second order
        const outputTokenVaultMap2 = ownerVaultMap2?.get("0xoutput");
        expect(outputTokenVaultMap2).toBeDefined();
        const outputVault2 = outputTokenVaultMap2?.get(1n);
        expect(outputVault2).toBeDefined();
        expect(outputVault2?.id).toBe(1n);
        expect(outputVault2?.balance).toBe(3n);
        expect(outputVault2?.token).toEqual({
            address: "0xoutput",
            symbol: "OUT",
            decimals: 18,
        });

        // check input vault for second order
        const inputTokenVaultMap2 = ownerVaultMap2?.get("0xinput");
        expect(inputTokenVaultMap2).toBeDefined();
        const inputVault2 = inputTokenVaultMap2?.get(1n);
        expect(inputVault2).toBeDefined();
        expect(inputVault2?.id).toBe(1n);
        expect(inputVault2?.balance).toBe(4n);
        expect(inputVault2?.token).toEqual({
            address: "0xinput",
            symbol: "IN",
            decimals: 18,
        });
    });

    it("should remove orders", async () => {
        const mockOrder = {
            orderHash: "0xhash",
            orderbook: { id: "0xorderbook" },
            orderBytes: "0xbytes",
            outputs: [{ token: { address: "0xoutput", symbol: "OUT" }, balance: 1n }],
            inputs: [{ token: { address: "0xinput", symbol: "IN" }, balance: 1n }],
        };
        await orderManager.addOrders([mockOrder as any]);
        expect(orderManager.ownersMap.size).toBe(1);

        // check pairMap before removal
        const pairMapBefore = orderManager.oiPairMap.get("0xorderbook");
        expect(pairMapBefore).toBeDefined();
        const pairArrBefore = pairMapBefore?.get("0xoutput")?.get("0xinput");
        expect(pairArrBefore).toBeInstanceOf(Map);
        expect(pairArrBefore?.size).toBeGreaterThan(0);
        expect(pairArrBefore?.get("0xhash")?.takeOrder.id).toBe("0xhash");

        await orderManager.removeOrders([mockOrder as any]);
        const ownerProfileMap = orderManager.ownersMap.get("0xorderbook");
        expect(ownerProfileMap?.get("0xowner")?.orders.size).toBe(0);

        // check pairMap after removal
        const pairMapAfter = orderManager.oiPairMap.get("0xorderbook");
        // the pair should be deleted from the map after removal
        expect(pairMapAfter?.get("0xinput/0xoutput")).toBeUndefined();
    });

    it("should get next round orders", async () => {
        const mockOrder = {
            orderHash: "0xhash",
            orderbook: { id: "0xorderbook" },
            orderBytes: "0xbytes",
            outputs: [{ token: { address: "0xoutput", symbol: "OUT" }, balance: 1n }],
            inputs: [{ token: { address: "0xinput", symbol: "IN" }, balance: 2n }],
        };
        await orderManager.addOrders([mockOrder as any]);

<<<<<<< HEAD
        // set arbitrary vault balances for testing
        expect(
            orderManager.ownerTokenVaultMap
                .get("0xorderbook")!
                .get("0xowner")!
                .get("0xoutput")!
                .get(1n)!.balance,
        ).toBe(1n);
        orderManager.ownerTokenVaultMap
            .get("0xorderbook")!
            .get("0xowner")!
            .get("0xoutput")!
            .get(1n)!.balance = 55n;

        expect(
            orderManager.ownerTokenVaultMap
                .get("0xorderbook")!
                .get("0xowner")!
                .get("0xinput")!
                .get(1n)!.balance,
        ).toBe(2n);
        orderManager.ownerTokenVaultMap
            .get("0xorderbook")!
            .get("0xowner")!
            .get("0xinput")!
            .get(1n)!.balance = 66n;

        const result = orderManager.getNextRoundOrders();
=======
        const result = orderManager.getNextRoundOrders(false);
>>>>>>> 2e8075c5
        expect(Array.isArray(result)).toBe(true);
        expect(result.length).toBeGreaterThan(0);

        // check the structure of the first orderbook's bundled orders
        const bundledOrders = result;
        expect(Array.isArray(bundledOrders)).toBe(true);
        expect(bundledOrders.length).toBeGreaterThan(0);

        const bundle = bundledOrders[0];
        expect(bundle).toHaveProperty("orderbook", "0xorderbook");
        expect(bundle).toHaveProperty("buyToken", "0xinput");
        expect(bundle).toHaveProperty("buyTokenDecimals", 18);
        expect(bundle).toHaveProperty("buyTokenSymbol", "IN");
        expect(bundle).toHaveProperty("sellToken", "0xoutput");
        expect(bundle).toHaveProperty("sellTokenDecimals", 18);
        expect(bundle).toHaveProperty("sellTokenSymbol", "OUT");
        expect(bundle).toHaveProperty("sellTokenVaultBalance", 1n);
        expect(bundle).toHaveProperty("buyTokenVaultBalance", 2n);

        const takeOrder = bundle.takeOrder;
        expect(takeOrder).toHaveProperty("id", "0xhash");
        expect(takeOrder).toHaveProperty("takeOrder");
        expect(takeOrder.takeOrder).toHaveProperty("order");
        expect(takeOrder.takeOrder).toHaveProperty("inputIOIndex", 0);
        expect(takeOrder.takeOrder).toHaveProperty("outputIOIndex", 0);
        expect(takeOrder.takeOrder).toHaveProperty("signedContext");
        expect(Array.isArray(takeOrder.takeOrder.signedContext)).toBe(true);
    });

    it("should reset limits to default", async () => {
        const mockOrder = {
            owner: "0xowner",
            orderHash: "0xhash",
            orderbook: { id: "0xorderbook" },
            orderBytes: "0xbytes",
            outputs: [{ token: { address: "0xoutput", symbol: "OUT" }, balance: 1n }],
            inputs: [{ token: { address: "0xinput", symbol: "IN" }, balance: 1n }],
        };
        const adminOrder = {
            owner: "0xadmin",
            orderHash: "0xadmin",
            orderbook: { id: "0xorderbook" },
            orderBytes: "0xadminBytes",
            outputs: [{ token: { address: "0xoutput", symbol: "OUT" }, balance: 1n }],
            inputs: [{ token: { address: "0xinput", symbol: "IN" }, balance: 1n }],
        };
        await orderManager.addOrders([mockOrder as any, adminOrder as any]);
        await orderManager.resetLimits();

        const ownerProfileMap = orderManager.ownersMap.get("0xorderbook");
        expect(ownerProfileMap?.get("0xowner")?.limit).toBe(DEFAULT_OWNER_LIMIT);
        expect(ownerProfileMap?.get("0xadmin")?.limit).toBe(75); // admin set limit should not reset
    });

    it("getOrderPairs should return all valid input/output pairs", async () => {
        const orderStruct = {
            owner: "0xowner",
            validInputs: [
                { token: "0xinput1", decimals: 18 },
                { token: "0xinput2", decimals: 6 },
            ],
            validOutputs: [
                { token: "0xoutput1", decimals: 18 },
                { token: "0xoutput2", decimals: 6 },
            ],
        };
        const orderDetails = {
            orderbook: { id: "0xorderbook" },
            outputs: [
                { token: { address: "0xoutput1", symbol: "OUT1" }, balance: 1n },
                { token: { address: "0xoutput2", symbol: "OUT2" }, balance: 1n },
            ],
            inputs: [
                { token: { address: "0xinput1", symbol: "IN1" }, balance: 1n },
                { token: { address: "0xinput2", symbol: "IN2" }, balance: 1n },
            ],
        };
        const pairs = await orderManager.getOrderPairs(
            "0xhash",
            orderStruct as any,
            orderDetails as any,
        );

        // should be 4 pairs (2 inputs x 2 outputs)
        expect(pairs.length).toBe(4);
        expect(pairs).toMatchObject([
            {
                buyToken: "0xinput1",
                buyTokenSymbol: "IN1",
                buyTokenDecimals: 18,
                sellToken: "0xoutput1",
                sellTokenSymbol: "OUT1",
                sellTokenDecimals: 18,
                sellTokenVaultBalance: 1n,
                buyTokenVaultBalance: 1n,
            },
            {
                buyToken: "0xinput2",
                buyTokenSymbol: "IN2",
                buyTokenDecimals: 6,
                sellToken: "0xoutput1",
                sellTokenSymbol: "OUT1",
                sellTokenDecimals: 18,
                sellTokenVaultBalance: 1n,
                buyTokenVaultBalance: 1n,
            },
            {
                buyToken: "0xinput1",
                buyTokenSymbol: "IN1",
                buyTokenDecimals: 18,
                sellToken: "0xoutput2",
                sellTokenSymbol: "OUT2",
                sellTokenDecimals: 6,
                sellTokenVaultBalance: 1n,
                buyTokenVaultBalance: 1n,
            },
            {
                buyToken: "0xinput2",
                buyTokenSymbol: "IN2",
                buyTokenDecimals: 6,
                sellToken: "0xoutput2",
                sellTokenSymbol: "OUT2",
                sellTokenDecimals: 6,
                sellTokenVaultBalance: 1n,
                buyTokenVaultBalance: 1n,
            },
        ]);
    });

    it("quoteOrder should set quote on the takeOrder", async () => {
        const bundledOrder = {
            orderbook: "0xorderbook",
            buyToken: "0xinput",
            buyTokenDecimals: 18,
            buyTokenSymbol: "IN",
            sellToken: "0xoutput",
            sellTokenDecimals: 18,
            sellTokenSymbol: "OUT",
            takeOrder: {
                id: "0xhash",
                takeOrder: {
                    order: {
                        owner: "0xowner",
                        validInputs: [{ token: "0xinput", decimals: 18 }],
                        validOutputs: [{ token: "0xoutput", decimals: 18 }],
                    },
                    inputIOIndex: 0,
                    outputIOIndex: 0,
                    signedContext: [],
                },
            },
        } as any;
        await orderManager.quoteOrder(bundledOrder as any);
        expect(bundledOrder.takeOrder.quote).toEqual({
            maxOutput: 100n,
            ratio: 2n,
        });
    });

    it("should rotate owner orders correctly across getNextRoundOrders() calls", async () => {
        // add four orders for the same owner/orderbook with different hashes
        const orders = [
            {
                orderHash: "0xhash1",
                orderbook: { id: "0xorderbook" },
                orderBytes: "0xbytes1",
                outputs: [{ token: { address: "0xoutput", symbol: "OUT" }, balance: 1n }],
                inputs: [{ token: { address: "0xinput", symbol: "IN" }, balance: 1n }],
            },
            {
                orderHash: "0xhash2",
                orderbook: { id: "0xorderbook" },
                orderBytes: "0xbytes2",
                outputs: [{ token: { address: "0xoutput", symbol: "OUT" }, balance: 1n }],
                inputs: [{ token: { address: "0xinput", symbol: "IN" }, balance: 1n }],
            },
            {
                orderHash: "0xhash3",
                orderbook: { id: "0xorderbook" },
                orderBytes: "0xbytes3",
                outputs: [{ token: { address: "0xoutput", symbol: "OUT" }, balance: 1n }],
                inputs: [{ token: { address: "0xinput", symbol: "IN" }, balance: 1n }],
            },
            {
                orderHash: "0xhash4",
                orderbook: { id: "0xorderbook" },
                orderBytes: "0xbytes4",
                outputs: [{ token: { address: "0xoutput", symbol: "OUT" }, balance: 1n }],
                inputs: [{ token: { address: "0xinput", symbol: "IN" }, balance: 1n }],
            },
        ];
        await orderManager.addOrders(orders as any);

        // set owner limit to 3 so only three orders are returned per round
        const ownerProfileMap = orderManager.ownersMap.get("0xorderbook");
        ownerProfileMap!.get("0xowner")!.limit = 3;

        // helper to get the order hashes returned in the round
        const getRoundHashes = () => {
            const roundOrders = orderManager.getNextRoundOrders();
            return roundOrders.map((o) => o.takeOrder.id);
        };

        // first call: should return the first 3 orders
        expect(getRoundHashes()).toEqual(["0xhash1", "0xhash2", "0xhash3"]);

        // second call: should return the last order (0xhash4) and then the first two (rotation)
        expect(getRoundHashes()).toEqual(["0xhash4", "0xhash1", "0xhash2"]);

        // third call: should return the last two and the first one (rotation)
        expect(getRoundHashes()).toEqual(["0xhash3", "0xhash4", "0xhash1"]);

        // fourth call: should return the next three in rotation
        expect(getRoundHashes()).toEqual(["0xhash2", "0xhash3", "0xhash4"]);
    });

    it("should keep quote reference consistent: update quote via getNextRoundOrders and reflect in ownersMap and pairMap", async () => {
        const mockOrder = {
            orderHash: "0xhash",
            orderbook: { id: "0xorderbook" },
            orderBytes: "0xbytes",
            outputs: [{ token: { address: "0xoutput", symbol: "OUT" }, balance: 1n }],
            inputs: [{ token: { address: "0xinput", symbol: "IN" }, balance: 1n }],
        };
        await orderManager.addOrders([mockOrder as any]);

        // get the takeOrder object from getNextRoundOrders
        const roundOrders = orderManager.getNextRoundOrders();
        const orderDetails = roundOrders[0];

        // update the quote field via the object from getNextRoundOrders
        orderDetails.takeOrder.quote = { maxOutput: 999n, ratio: 888n };

        // now check that the update is reflected in both ownersMap and pairMap
        const orderbookKey = "0xorderbook";
        const ownerKey = "0xowner";
        const orderHash = "0xhash";

        const ownersMap = orderManager.ownersMap.get(orderbookKey);
        const ownerProfile = ownersMap?.get(ownerKey);
        const orderEntry = ownerProfile?.orders.get(orderHash);
        const takeOrderFromOwnersMap = orderEntry?.takeOrders[0];

        const pairMap = orderManager.oiPairMap.get(orderbookKey);
        const takeOrderFromPairMap = pairMap?.get("0xoutput")?.get("0xinput")?.get("0xhash");

        expect(takeOrderFromOwnersMap?.takeOrder.quote).toEqual({ maxOutput: 999n, ratio: 888n });
        expect(takeOrderFromPairMap?.takeOrder.quote).toEqual({ maxOutput: 999n, ratio: 888n });
        // and all references are the same object
        expect(orderDetails.takeOrder).toBe(takeOrderFromOwnersMap?.takeOrder);
        expect(orderDetails.takeOrder).toBe(takeOrderFromPairMap?.takeOrder);
    });

    it("should get opposing orders in the same orderbook", async () => {
        // add two orders in the same orderbook with opposing buy/sell tokens
        const orderA = {
            orderHash: "0xhashA",
            orderbook: { id: "0xorderbook" },
            orderBytes: "0xbytesA",
            outputs: [{ token: { address: "0xoutput", symbol: "OUT" }, balance: 1n }],
            inputs: [{ token: { address: "0xinput", symbol: "IN" }, balance: 1n }],
        };
        const orderB = {
            orderHash: "0xhashB",
            orderbook: { id: "0xorderbook" },
            orderBytes: "0xbytesB",
            outputs: [{ token: { address: "0xinput", symbol: "IN" }, balance: 1n }],
            inputs: [{ token: { address: "0xoutput", symbol: "OUT" }, balance: 1n }],
        };
        (Order.tryFromBytes as Mock)
            .mockReturnValueOnce(
                Result.ok({
                    owner: "0xowner",
                    validInputs: [{ token: "0xinput", decimals: 18 }],
                    validOutputs: [{ token: "0xoutput", decimals: 18 }],
                }),
            )
            .mockReturnValueOnce(
                Result.ok({
                    owner: "0xowner",
                    validInputs: [{ token: "0xoutput", decimals: 18 }],
                    validOutputs: [{ token: "0xinput", decimals: 18 }],
                }),
            );
        await orderManager.addOrders([orderA as any, orderB as any]);

        // get a bundled order for orderA (buyToken: 0xinput, sellToken: 0xoutput)
        const roundOrders = orderManager.getNextRoundOrders();

        // should find orderB as opposing order for orderA in the same orderbook
        const opposing = orderManager.getCounterpartyOrders(
            roundOrders[0],
            CounterpartySource.IntraOrderbook,
        );
        expect(Array.isArray(opposing)).toBe(true);
        expect(opposing.length).toBe(1);
        expect(opposing[0].buyToken).toBe("0xoutput");
        expect(opposing[0].sellToken).toBe("0xinput");
        expect(opposing[0].takeOrder.id).toBe("0xhashb");
    });

    it("should get opposing orders across different orderbooks", async () => {
        // add two orders in different orderbooks with opposing buy/sell tokens
        const orderA = {
            orderHash: "0xhashA",
            orderbook: { id: "0xorderbookA" },
            orderBytes: "0xbytesA",
            outputs: [{ token: { address: "0xoutput", symbol: "OUT" }, balance: 1n }],
            inputs: [{ token: { address: "0xinput", symbol: "IN" }, balance: 1n }],
        };
        const orderB = {
            orderHash: "0xhashB",
            orderbook: { id: "0xorderbookB" },
            orderBytes: "0xbytesB",
            outputs: [{ token: { address: "0xinput", symbol: "IN" }, balance: 1n }],
            inputs: [{ token: { address: "0xoutput", symbol: "OUT" }, balance: 1n }],
        };
        (Order.tryFromBytes as Mock)
            .mockReturnValueOnce(
                Result.ok({
                    owner: "0xowner",
                    validInputs: [{ token: "0xinput", decimals: 18 }],
                    validOutputs: [{ token: "0xoutput", decimals: 18 }],
                }),
            )
            .mockReturnValueOnce(
                Result.ok({
                    owner: "0xowner",
                    validInputs: [{ token: "0xoutput", decimals: 18 }],
                    validOutputs: [{ token: "0xinput", decimals: 18 }],
                }),
            );
        await orderManager.addOrders([orderA as any, orderB as any]);

        // get a bundled order for orderA (buyToken: 0xinput, sellToken: 0xoutput)
        const roundOrders = orderManager.getNextRoundOrders();

        // should find orderB as opposing order for orderA across orderbooks
        const opposing = orderManager.getCounterpartyOrders(
            roundOrders[0],
            CounterpartySource.InterOrderbook,
        );
        for (const counteryparties of opposing) {
            expect(Array.isArray(counteryparties)).toBe(true);
            expect(counteryparties.length).toBe(1);
            expect(counteryparties[0].buyToken).toBe("0xoutput");
            expect(counteryparties[0].sellToken).toBe("0xinput");
            expect(counteryparties[0].takeOrder.id).toBe("0xhashb");
        }
    });

    it("should call addToPairMap with correct params", async () => {
        const pair = getPair("0xorderbook", "0xhash", "0xtkn1", "0xtkn2");
        const addToPairMapSpy = vi.spyOn(pairFns, "addToPairMap");
        orderManager.addToPairMaps(pair);

        expect(addToPairMapSpy).toHaveBeenCalledTimes(2);
        expect(addToPairMapSpy).toHaveBeenCalledWith(
            orderManager.oiPairMap,
            "0xorderbook",
            "0xhash",
            "0xtkn1",
            "0xtkn2",
            pair,
        );
        expect(addToPairMapSpy).toHaveBeenCalledWith(
            orderManager.ioPairMap,
            "0xorderbook",
            "0xhash",
            "0xtkn2",
            "0xtkn1",
            pair,
        );
        addToPairMapSpy.mockRestore();
    });

    it("should call removeFromPairMaps with correct params", async () => {
        const pair = getPair("0xorderbook", "0xhash", "0xtkn1", "0xtkn2");
        orderManager.addToPairMaps(pair);

        const removeFromPairMapSpy = vi.spyOn(pairFns, "removeFromPairMap");
        orderManager.removeFromPairMaps(pair);

        expect(removeFromPairMapSpy).toHaveBeenCalledTimes(2);
        expect(removeFromPairMapSpy).toHaveBeenCalledWith(
            orderManager.oiPairMap,
            "0xorderbook",
            "0xhash",
            "0xtkn1",
            "0xtkn2",
        );
        expect(removeFromPairMapSpy).toHaveBeenCalledWith(
            orderManager.ioPairMap,
            "0xorderbook",
            "0xhash",
            "0xtkn2",
            "0xtkn1",
        );
        removeFromPairMapSpy.mockRestore();
    });

    it("should update vault correctly when vault doesn't exist", () => {
        const orderbook = "0xorderbook1";
        const owner = "0xowner1";
        const token = {
            address: "0xtoken1",
            symbol: "TOKEN1",
            decimals: 18,
        };
        const vaultId = 123n;
        const balance = 1000000000000000000n;

        orderManager.updateVault(orderbook, owner, token, vaultId, balance);

        const orderbookMap = orderManager.ownerTokenVaultMap.get(orderbook);
        expect(orderbookMap).toBeDefined();

        const ownerMap = orderbookMap?.get(owner);
        expect(ownerMap).toBeDefined();

        const tokenMap = ownerMap?.get(token.address);
        expect(tokenMap).toBeDefined();

        const vault = tokenMap?.get(vaultId);
        expect(vault).toBeDefined();
        expect(vault?.id).toBe(vaultId);
        expect(vault?.balance).toBe(balance);
        expect(vault?.token).toEqual(token);
    });

    it("should update existing vault balance", () => {
        const orderbook = "0xorderbook1";
        const owner = "0xowner1";
        const token = {
            address: "0xtoken1",
            symbol: "TOKEN1",
            decimals: 18,
        };
        const vaultId = 123n;
        const initialBalance = 1000000000000000000n;
        const newBalance = 2000000000000000000n;

        // First update - create vault
        orderManager.updateVault(orderbook, owner, token, vaultId, initialBalance);

        // verify initial state
        const vault = orderManager.ownerTokenVaultMap
            .get(orderbook)
            ?.get(owner)
            ?.get(token.address)
            ?.get(vaultId);
        expect(vault?.balance).toBe(initialBalance);

        // second update - update balance
        orderManager.updateVault(orderbook, owner, token, vaultId, newBalance);

        // verify updated balance
        const updatedVault = orderManager.ownerTokenVaultMap
            .get(orderbook)
            ?.get(owner)
            ?.get(token.address)
            ?.get(vaultId);
        expect(updatedVault?.balance).toBe(newBalance);
        expect(updatedVault?.id).toBe(vaultId);
        expect(updatedVault?.token).toEqual(token);
    });

    it("should handle multiple vaults for same owner and token", () => {
        const orderbook = "0xorderbook1";
        const owner = "0xowner1";
        const token = {
            address: "0xtoken1",
            symbol: "TOKEN1",
            decimals: 18,
        };
        const vaultId1 = 123n;
        const vaultId2 = 456n;
        const balance1 = 1000000000000000000n;
        const balance2 = 2000000000000000000n;

        orderManager.updateVault(orderbook, owner, token, vaultId1, balance1);
        orderManager.updateVault(orderbook, owner, token, vaultId2, balance2);

        const tokenMap = orderManager.ownerTokenVaultMap
            .get(orderbook)
            ?.get(owner)
            ?.get(token.address);

        expect(tokenMap?.size).toBe(2);
        expect(tokenMap?.get(vaultId1)?.balance).toBe(balance1);
        expect(tokenMap?.get(vaultId2)?.balance).toBe(balance2);
    });

    it("should preserve existing vaults when adding new ones", () => {
        const orderbook = "0xorderbook1";
        const owner = "0xowner1";
        const token1 = {
            address: "0xtoken1",
            symbol: "TOKEN1",
            decimals: 18,
        };
        const token2 = {
            address: "0xtoken2",
            symbol: "TOKEN2",
            decimals: 6,
        };
        const vaultId1 = 123n;
        const vaultId2 = 456n;
        const balance1 = 1000000000000000000n;
        const balance2 = 500000000n;

        // Add first vault
        orderManager.updateVault(orderbook, owner, token1, vaultId1, balance1);

        // Add second vault with different token
        orderManager.updateVault(orderbook, owner, token2, vaultId2, balance2);

        // verify both vaults exist
        const ownerMap = orderManager.ownerTokenVaultMap.get(orderbook)?.get(owner);
        expect(ownerMap?.size).toBe(2);

        const vault1 = ownerMap?.get(token1.address)?.get(vaultId1);
        const vault2 = ownerMap?.get(token2.address)?.get(vaultId2);

        expect(vault1?.balance).toBe(balance1);
        expect(vault1?.token).toEqual(token1);
        expect(vault2?.balance).toBe(balance2);
        expect(vault2?.token).toEqual(token2);
    });

    it("should call updateVault with correct parameters for both input and output vaults", () => {
        const mockPair: Pair = {
            orderbook: "0xOrderBook",
            buyToken: "0xToken1",
            sellToken: "0xToken2",
            buyTokenSymbol: "T1",
            sellTokenSymbol: "T2",
            buyTokenDecimals: 18,
            sellTokenDecimals: 6,
            buyTokenVaultBalance: 1000n,
            sellTokenVaultBalance: 2000n,
            takeOrder: {
                id: "0xHash",
                takeOrder: {
                    order: {
                        owner: "0xOwner",
                        validOutputs: [
                            { token: "0xToken0", decimals: 8, vaultId: 10n },
                            { token: "0xToken2", decimals: 6, vaultId: 20n }, // outputIOIndex: 1
                        ],
                        validInputs: [
                            { token: "0xToken1", decimals: 18, vaultId: 30n }, // inputIOIndex: 0
                            { token: "0xToken3", decimals: 12, vaultId: 40n },
                        ],
                    } as any,
                    outputIOIndex: 1, // should use second output
                    inputIOIndex: 0, // should use first input
                    signedContext: [],
                },
            },
        };
        const updateVaultSpy = vi.spyOn(orderManager, "updateVault");
        orderManager.addToTokenVaultsMap(mockPair);

        expect(updateVaultSpy).toHaveBeenCalledTimes(2);

        // should use outputIOIndex: 1 (second output)
        expect(updateVaultSpy).toHaveBeenNthCalledWith(
            1,
            "0xorderbook",
            "0xowner",
            {
                address: "0xtoken2", // From validOutputs[1]
                decimals: 6, // From validOutputs[1]
                symbol: "T2",
            },
            20n, // From validOutputs[1].vaultId
            2000n, // sellTokenVaultBalance
        );

        // should use inputIOIndex: 0 (first input)
        expect(updateVaultSpy).toHaveBeenNthCalledWith(
            2,
            "0xorderbook",
            "0xowner",
            {
                address: "0xtoken1", // From validInputs[0]
                decimals: 18, // From validInputs[0]
                symbol: "T1",
            },
            30n, // From validInputs[0].vaultId
            1000n, // buyTokenVaultBalance
        );

        updateVaultSpy.mockRestore();
    });

    it("test downscaleProtection method with reset", async () => {
        const resetLimitsSpy = vi.spyOn(orderManager, "resetLimits");
        (downscaleProtection as Mock).mockResolvedValue(undefined);

        await orderManager.downscaleProtection();

        expect(resetLimitsSpy).toHaveBeenCalledTimes(1);
        expect(downscaleProtection).toHaveBeenCalledTimes(1);
        expect(downscaleProtection).toHaveBeenCalledWith(
            orderManager.ownersMap,
            orderManager.ownerTokenVaultMap,
            orderManager.state.client,
            orderManager.ownerLimits,
        );
        resetLimitsSpy.mockRestore();
    });

    it("test downscaleProtection method without reset", async () => {
        const resetLimitsSpy = vi.spyOn(orderManager, "resetLimits");
        (downscaleProtection as Mock).mockResolvedValue(undefined);

        await orderManager.downscaleProtection(false);

        expect(resetLimitsSpy).not.toHaveBeenCalled();
        expect(downscaleProtection).toHaveBeenCalledTimes(1);
        expect(downscaleProtection).toHaveBeenCalledWith(
            orderManager.ownersMap,
            orderManager.ownerTokenVaultMap,
            orderManager.state.client,
            orderManager.ownerLimits,
        );

        resetLimitsSpy.mockRestore();
    });
});<|MERGE_RESOLUTION|>--- conflicted
+++ resolved
@@ -289,38 +289,7 @@
         };
         await orderManager.addOrders([mockOrder as any]);
 
-<<<<<<< HEAD
-        // set arbitrary vault balances for testing
-        expect(
-            orderManager.ownerTokenVaultMap
-                .get("0xorderbook")!
-                .get("0xowner")!
-                .get("0xoutput")!
-                .get(1n)!.balance,
-        ).toBe(1n);
-        orderManager.ownerTokenVaultMap
-            .get("0xorderbook")!
-            .get("0xowner")!
-            .get("0xoutput")!
-            .get(1n)!.balance = 55n;
-
-        expect(
-            orderManager.ownerTokenVaultMap
-                .get("0xorderbook")!
-                .get("0xowner")!
-                .get("0xinput")!
-                .get(1n)!.balance,
-        ).toBe(2n);
-        orderManager.ownerTokenVaultMap
-            .get("0xorderbook")!
-            .get("0xowner")!
-            .get("0xinput")!
-            .get(1n)!.balance = 66n;
-
         const result = orderManager.getNextRoundOrders();
-=======
-        const result = orderManager.getNextRoundOrders(false);
->>>>>>> 2e8075c5
         expect(Array.isArray(result)).toBe(true);
         expect(result.length).toBeGreaterThan(0);
 
