import { erc20Abi } from "viem";
import { syncOrders } from "./sync";
import { SgOrder } from "../subgraph";
import { SharedState } from "../state";
import { quoteSingleOrder } from "./quote";
import { PreAssembledSpan } from "../logger";
import { SubgraphManager } from "../subgraph";
import { Result, TokenDetails } from "../common";
import { downscaleProtection } from "./protection";
<<<<<<< HEAD
import { normalizeFloat, Result } from "../common";
import { SharedState, TokenDetails } from "../state";
=======
>>>>>>> 350dba8b
import { errorSnapshot, RainSolverBaseError } from "../error";
import { addToPairMap, removeFromPairMap, getSortedPairList } from "./pair";
import {
    IO,
    Pair,
    Order,
    OrderbooksPairMap,
    CounterpartySource,
    OrderbooksOwnersProfileMap,
    OrderbookOwnerTokenVaultsMap,
} from "./types";

export * from "./types";
export * from "./quote";
export * from "./config";

/** The default owner limit */
export const DEFAULT_OWNER_LIMIT = 25 as const;

/** Enumerates the possible error types that can occur within the OrderManager functionalities */
export enum OrderManagerErrorType {
    UndefinedTokenDecimals,
    DecodeAbiParametersError,
    WasmEncodedError,
}

/**
 * Represents an error type for the OrderManager functionalities.
 * This error class extends the `RainSolverBaseError` error class, with the `type`
 * property indicates the specific category of the error, as defined by the
 * `OrderManagerErrorType` enum. The optional `cause` property can be used to
 * attach the original error or any relevant context that led to this error.
 *
 * @example
 * ```typescript
 * // without cause
 * throw new OrderManagerError("msg", OrderManagerErrorType);
 *
 * // with cause
 * throw new OrderManagerError("msg", OrderManagerErrorType, originalError);
 * ```
 */
export class OrderManagerError extends RainSolverBaseError {
    type: OrderManagerErrorType;
    constructor(message: string, type: OrderManagerErrorType, cause?: any) {
        super(message, cause);
        this.type = type;
        this.name = "OrderManagerError";
    }
}

/**
 * OrderManager is responsible for managing orders state for Rainsolver during runtime, it
 * extends SubgraphManager to fetch and sync order details from subgraphs as well as providing
 * list of orders for next round and scaling owner limits for protection against order spam
 */
export class OrderManager {
    /** Quote gas limit */
    readonly quoteGas: bigint;
    /** Owner limits per round */
    readonly ownerLimits: Record<string, number>;
    /** Shared state instance */
    readonly state: SharedState;
    /** Subgraph manager instance */
    readonly subgraphManager: SubgraphManager;

    /** Orderbooks owners profile map */
    ownersMap: OrderbooksOwnersProfileMap;
    /**
     * Orderbooks order pairs map, keeps the orders organized by their pairs
     * for quick access mainly for intra and inter orderbook operations where
     * opposing orders list needs to be fetched, the data in this map points
     * to the same data in ownerMap, so it is not a copy (which would increase
     * overhead and memory usage), but rather a quick access map to the same data
     * output -> input -> orderhash -> Pair
     */
    oiPairMap: OrderbooksPairMap;
    /**
     * Same as oiPairMap but inverted, ie input -> output -> orderhash -> Pair
     */
    ioPairMap: OrderbooksPairMap;
    /**
     * Keeps a map of owner token vaults details, this is used to evaluate
     * owners limits and to keep track of vault balance changes throughout
     * the runtime, helping us to avoid running order pairs with empty vault
     * balances.
     * Vault balances are updated on each order sync operation when the recent
     * transactions are processed and those that have vault balance changes
     * are updated in this map.
     * orderbook -> owner -> token -> vaultsId -> vaultDetails
     */
    ownerTokenVaultMap: OrderbookOwnerTokenVaultsMap;

    /**
     * Creates a new OrderManager instance
     * @param state - SharedState instance
     * @param subgraphManager - (optional) SubgraphManager instance
     */
    constructor(state: SharedState, subgraphManager?: SubgraphManager) {
        this.state = state;
        this.oiPairMap = new Map();
        this.ownersMap = new Map();
        this.ioPairMap = new Map();
        this.ownerTokenVaultMap = new Map();
        this.quoteGas = state.orderManagerConfig.quoteGas;
        this.ownerLimits = state.orderManagerConfig.ownerLimits;
        this.subgraphManager = subgraphManager ?? new SubgraphManager(state.subgraphConfig);
    }

    /**
     * Initializes an OrderManager instance by fetching initial orders from subgraphs
     * @param state - SharedState instance
     * @param subgraphManager - (optional) SubgraphManager instance
     * @returns OrderManager instance and report of the fetch process
     */
    static async init(
        state: SharedState,
        subgraphManager?: SubgraphManager,
    ): Promise<Result<{ orderManager: OrderManager; report: PreAssembledSpan }, PreAssembledSpan>> {
        const orderManager = new OrderManager(state, subgraphManager);
        const fetchResult = await orderManager.fetch();
        if (fetchResult.isErr()) {
            return Result.err(fetchResult.error);
        }
        return Result.ok({ orderManager, report: fetchResult.value });
    }

    /** Fetches all active orders from upstream subgraphs */
    async fetch(): Promise<Result<PreAssembledSpan, PreAssembledSpan>> {
        const fetchResult = await this.subgraphManager.fetchAll();
        if (fetchResult.isErr()) {
            return Result.err(fetchResult.error.report);
        }
        const { orders, report } = fetchResult.value;
        for (const order of orders) {
            const result = await this.addOrder(order);
            if (result.isErr()) {
                report.setAttr(
                    `fetchstatus.orders.${order.orderHash}`,
                    await errorSnapshot("Failed to handle order", result.error),
                );
            }
        }
        return Result.ok(report);
    }

    /** Syncs orders to upstream subgraphs */
    async sync(): Promise<PreAssembledSpan> {
        return await syncOrders.call(this);
    }

    /**
     * Adds a new order to the order map
     * @param orderDetails - Order details from subgraph
     */
    async addOrder(orderDetails: SgOrder): Promise<Result<void, OrderManagerError>> {
        const orderHash = orderDetails.orderHash.toLowerCase();
        const orderbook = orderDetails.orderbook.id.toLowerCase();

        const orderStructResult = Order.tryFromBytes(orderDetails.orderBytes);
        if (orderStructResult.isErr()) {
            return Result.err(
                new OrderManagerError(
                    "Failed to decode order bytes",
                    OrderManagerErrorType.DecodeAbiParametersError,
                    orderStructResult.error,
                ),
            );
        }
        const orderStruct = orderStructResult.value;

        const pairsResult = await this.getOrderPairs(orderHash, orderStruct, orderDetails);
        if (pairsResult.isErr()) return Result.err(pairsResult.error);
        const pairs = pairsResult.value;

        // add to the owners map
        if (!this.ownersMap.has(orderbook)) {
            this.ownersMap.set(orderbook, new Map());
        }
        const orderbookOwnerProfileItem = this.ownersMap.get(orderbook)!;

        if (!orderbookOwnerProfileItem.has(orderStruct.owner)) {
            const order = {
                active: true,
                order: orderStruct,
                takeOrders: pairs,
            };
            orderbookOwnerProfileItem.set(orderStruct.owner, {
                limit: this.ownerLimits[orderStruct.owner] ?? DEFAULT_OWNER_LIMIT,
                orders: new Map([[orderHash, order]]),
                lastIndex: 0,
            });
        }
        const ownerProfile = orderbookOwnerProfileItem.get(orderStruct.owner)!;
        const order = ownerProfile.orders.get(orderHash);
        if (!order) {
            ownerProfile.orders.set(orderHash, {
                active: true,
                order: orderStruct,
                takeOrders: pairs,
            });
        } else {
            if (!order.active) order.active = true;
        }

        // add to the pair maps
        for (let j = 0; j < pairs.length; j++) {
            this.addToPairMaps(pairs[j]);
            this.addToTokenVaultsMap(pairs[j]);
        }

        return Result.ok(undefined);
    }

    /**
     * Adds the given order pairs to the pair map
     * @param pair - The order pair object
     * @param inverse - Whether to add the pairs in inverse order to ioPairMap
     */
    addToPairMaps(pair: Pair) {
        const orderbook = pair.orderbook.toLowerCase();
        const hash = pair.takeOrder.id.toLowerCase();
        const outputKey = pair.sellToken.toLowerCase();
        const inputKey = pair.buyToken.toLowerCase();
        addToPairMap(this.oiPairMap, orderbook, hash, outputKey, inputKey, pair);
        addToPairMap(this.ioPairMap, orderbook, hash, inputKey, outputKey, pair);
    }

    /**
     * Adds the given order pair vault details to the token vaults map, since
     * vaults dont get destroyed, there is no need to have any remove operation
     * for this this map
     * @param pair - The order pair object
     */
    addToTokenVaultsMap(pair: Pair) {
        const orderbook = pair.orderbook.toLowerCase();
        const owner = pair.takeOrder.struct.order.owner.toLowerCase();
        const outputVault =
            pair.takeOrder.struct.order.validOutputs[pair.takeOrder.struct.outputIOIndex];
        const inputVault =
            pair.takeOrder.struct.order.validInputs[pair.takeOrder.struct.inputIOIndex];

        this.updateVault(
            orderbook,
            owner,
            {
                address: outputVault.token.toLowerCase(),
                decimals: pair.sellTokenDecimals,
                symbol: pair.sellTokenSymbol,
            },
            BigInt(outputVault.vaultId),
            pair.sellTokenVaultBalance,
        );
        this.updateVault(
            orderbook,
            owner,
            {
                address: inputVault.token.toLowerCase(),
                decimals: pair.buyTokenDecimals,
                symbol: pair.buyTokenSymbol,
            },
            BigInt(inputVault.vaultId),
            pair.buyTokenVaultBalance,
        );
    }

    /**
     * Updates the vault balance in the ownerTokenVaultMap
     * @param orderbook - The orderbook address
     * @param owner - The owner address
     * @param token - The token details
     * @param vaultId - The vault id
     * @param balance - The new vault balance
     */
    updateVault(
        orderbook: string,
        owner: string,
        token: TokenDetails,
        vaultId: bigint,
        balance: bigint,
    ) {
        // get or create the empty map to store orderbook owner vaults
        if (!this.ownerTokenVaultMap.has(orderbook)) {
            this.ownerTokenVaultMap.set(orderbook, new Map());
        }
        const ownersTokenVaultsMap = this.ownerTokenVaultMap.get(orderbook)!;

        // get or create the empty map to store owner vaults
        if (!ownersTokenVaultsMap.has(owner)) {
            ownersTokenVaultsMap.set(owner, new Map());
        }
        const tokenVaultMap = ownersTokenVaultsMap.get(owner)!;

        // get or create the empty map to store output vault details
        if (!tokenVaultMap.has(token.address)) {
            tokenVaultMap.set(token.address, new Map());
        }
        const vaultsMap = tokenVaultMap.get(token.address)!;
        const vault = vaultsMap.get(vaultId);
        if (!vault) {
            vaultsMap.set(vaultId, {
                id: vaultId,
                balance,
                token,
            });
        } else {
            vault.balance = balance;
        }
    }

    /**
     * Removes orders from order map
     * @param ordersDetails - Array of order details to remove
     */
    async removeOrders(ordersDetails: SgOrder[]) {
        for (let i = 0; i < ordersDetails.length; i++) {
            const orderDetails = ordersDetails[i];
            const orderbook = orderDetails.orderbook.id.toLowerCase();
            const orderHash = orderDetails.orderHash.toLowerCase();

            const orderStructResult = Order.tryFromBytes(orderDetails.orderBytes);
            if (orderStructResult.isErr()) continue;

            const orderStruct = orderStructResult.value;

            // delete from the owners map
            const orderbookOwnerProfileItem = this.ownersMap.get(orderbook);
            if (orderbookOwnerProfileItem) {
                const ownerProfile = orderbookOwnerProfileItem.get(orderStruct.owner);
                if (ownerProfile) {
                    ownerProfile.orders.delete(orderHash);
                }
            }

            // delete from the pair maps
            for (let j = 0; j < orderDetails.outputs.length; j++) {
                for (let k = 0; k < orderDetails.inputs.length; k++) {
                    // skip same token pairs
                    const output = orderDetails.outputs[j].token.address;
                    const input = orderDetails.inputs[k].token.address;
                    if (input === output) continue;

                    removeFromPairMap(this.oiPairMap, orderbook, orderHash, output, input); // from oi map
                    removeFromPairMap(this.ioPairMap, orderbook, orderHash, input, output); // from io map
                }
            }
        }
    }

    /**
     * Removes orders from the pair maps
     * @param orderbook - The orderbook address
     * @param orderHash - The hash of the order
     * @param output - The output token address
     * @param input - The input token address
     * @param inverse - Whether to remove the pairs in inverse order from ioPairMap
     */
    removeFromPairMaps(pair: Pair) {
        const orderbook = pair.orderbook.toLowerCase();
        const hash = pair.takeOrder.id.toLowerCase();
        const outputKey = pair.sellToken.toLowerCase();
        const inputKey = pair.buyToken.toLowerCase();
        removeFromPairMap(this.oiPairMap, orderbook, hash, outputKey, inputKey); // from oi map
        removeFromPairMap(this.ioPairMap, orderbook, hash, inputKey, outputKey); // from io map
    }

    /**
     * Gets all possible pair combinations of an order's inputs and outputs
     * @param orderHash - The hash of the order
     * @param orderStruct - The order struct
     * @param orderDetails - The order details from subgraph
     * @returns Array of valid trading pairs if successful, or an WasmEncoded if error
     */
    async getOrderPairs(
        orderHash: string,
        orderStruct: Order,
        orderDetails: SgOrder,
    ): Promise<Result<Pair[], OrderManagerError>> {
        const pairs: Pair[] = [];
        // helper iterator function
        function* iterIO() {
            for (let i = 0; i < orderStruct.validOutputs.length; i++) {
                for (let j = 0; j < orderStruct.validInputs.length; j++) {
                    yield {
                        outputIOIndex: i,
                        inputIOIndex: j,
                        output: orderStruct.validOutputs[i],
                        input: orderStruct.validInputs[j],
                    };
                }
            }
        }

        // helper function to handle token details
        const handleToken = async (
            io: IO,
            tokensList: SgOrder["outputs"],
        ): Promise<
            Result<{ symbol: string; decimals: number; balance: string }, OrderManagerError>
        > => {
            const address = io.token.toLowerCase() as `0x${string}`;
            const cached = this.state.watchedTokens.get(address);
            const sgOrderIO = tokensList.find((v) => v.token.address.toLowerCase() === address)!;
            const symbol =
                cached?.symbol ?? // from cache
                sgOrderIO?.token.symbol ?? // from sg tokens list
                (await this.state.client // from contract call
                    .readContract({
                        address,
                        abi: erc20Abi,
                        functionName: "symbol",
                    })
                    .catch(() => "UnknownSymbol")); // fallback to unknown symbol if all fail
            let decimals =
                cached?.decimals ??
                (sgOrderIO?.token.decimals === undefined
                    ? undefined
                    : Number(sgOrderIO?.token.decimals));
            if (typeof decimals !== "number") {
                try {
                    decimals = await this.state.client.readContract({
                        address,
                        abi: erc20Abi,
                        functionName: "decimals",
                    });
                } catch (error) {
                    return Result.err(
                        new OrderManagerError(
                            `Failed to get token decimals for: ${address}`,
                            OrderManagerErrorType.UndefinedTokenDecimals,
                            error,
                        ),
                    );
                }
            }
            // add to watched tokens
            this.state.watchToken({
                symbol,
                address,
                decimals,
            });
            return Result.ok({ symbol, decimals, balance: sgOrderIO.balance });
        };

        for (const { output, input, outputIOIndex, inputIOIndex } of iterIO()) {
            const inputResult = await handleToken(input, orderDetails.inputs);
            if (inputResult.isErr()) {
                return Result.err(inputResult.error);
            }

            const outputResult = await handleToken(output, orderDetails.outputs);
            if (outputResult.isErr()) {
                return Result.err(outputResult.error);
            }

            const {
                symbol: inputSymbol,
                decimals: inputDecimals,
                balance: inputBalanceHex,
            } = inputResult.value;
            const {
                symbol: outputSymbol,
                decimals: outputDecimals,
                balance: outputBalanceHex,
            } = outputResult.value;

            const inputBalanceRes = normalizeFloat(inputBalanceHex, inputDecimals);
            if (inputBalanceRes.isErr()) {
                return Result.err(
                    new OrderManagerError(
                        `Failed to parse float`,
                        OrderManagerErrorType.WasmEncodedError,
                        inputBalanceRes.error,
                    ),
                );
            }
            const outputBalanceRes = normalizeFloat(outputBalanceHex, outputDecimals);
            if (outputBalanceRes.isErr()) {
                return Result.err(
                    new OrderManagerError(
                        `Failed to parse float`,
                        OrderManagerErrorType.WasmEncodedError,
                        outputBalanceRes.error,
                    ),
                );
            }

            if (input.token.toLowerCase() !== output.token.toLowerCase()) {
                pairs.push({
                    orderbook: orderDetails.orderbook.id.toLowerCase(),
                    buyToken: input.token.toLowerCase(),
                    buyTokenSymbol: inputSymbol,
                    buyTokenDecimals: inputDecimals,
                    buyTokenVaultBalance: inputBalanceRes.value,
                    sellToken: output.token.toLowerCase(),
                    sellTokenSymbol: outputSymbol,
                    sellTokenDecimals: outputDecimals,
                    sellTokenVaultBalance: outputBalanceRes.value,
                    takeOrder: {
                        id: orderHash,
                        struct: {
                            order: orderStruct,
                            inputIOIndex,
                            outputIOIndex,
                            signedContext: [],
                        },
                    },
                });
            }
        }

        return Result.ok(pairs);
    }

    /**
     * Prepares orders for the next round
     * @returns Array of bundled orders grouped by orderbook
     */
    getNextRoundOrders(): Pair[] {
        const result: Pair[] = [];
        this.ownersMap.forEach((ownersProfileMap) => {
            ownersProfileMap.forEach((ownerProfile) => {
                let remainingLimit = ownerProfile.limit;

                // consume orders limits
                const allOrders = Array.from(ownerProfile.orders.values()).flatMap(
                    (profile) => profile.takeOrders,
                );
                const consumingOrders = allOrders.splice(ownerProfile.lastIndex, remainingLimit);
                remainingLimit -= consumingOrders.length;
                ownerProfile.lastIndex += consumingOrders.length;
                if (remainingLimit) {
                    ownerProfile.lastIndex = 0;
                    const remainingConsumingOrders = allOrders.splice(0, remainingLimit);
                    ownerProfile.lastIndex += remainingConsumingOrders.length;
                    consumingOrders.push(...remainingConsumingOrders);
                }
                result.push(...consumingOrders);
            });
        });
        return result;
    }

    /**
     * Gets a quote for a single order
     * @param orderDetails - Order details to quote
     * @param blockNumber - Optional block number for the quote
     */
    async quoteOrder(orderDetails: Pair, blockNumber?: bigint) {
        return await quoteSingleOrder(orderDetails, this.state.client, blockNumber, this.quoteGas);
    }

    /**
     * Resets owner limits to their default values
     * Skips owners with explicitly configured limits
     */
    async resetLimits() {
        this.ownersMap.forEach((ownersProfileMap) => {
            if (ownersProfileMap) {
                ownersProfileMap.forEach((ownerProfile, owner) => {
                    // skip if owner limit is set by bot admin
                    if (typeof this.ownerLimits[owner] === "number") return;
                    ownerProfile.limit = DEFAULT_OWNER_LIMIT;
                });
            }
        });
    }

    /**
     * Provides a protection by evaluating and possibly reducing owner's limit,
     * this takes place by checking an owners avg vault balance of a token against
     * all other owners cumulative balances, the calculated ratio is used as a reducing
     * factor for the owner limit when averaged out for all of tokens the owner has
     */
    async downscaleProtection(reset = true) {
        if (reset) {
            this.resetLimits();
        }
        await downscaleProtection(
            this.ownersMap,
            this.ownerTokenVaultMap,
            this.state.client,
            this.ownerLimits,
        ).catch(() => {});
    }

    /**
     * Gets descending sorted list of counterparty orders by their ratios for a given order
     * @param orderDetails - Details of the order to find counterparty orders for
     * @param counterpartySource - Determines the type of counterparty orders source to return
     */
    getCounterpartyOrders<
        counterpartySource extends CounterpartySource = CounterpartySource.IntraOrderbook,
    >(
        orderDetails: Pair,
        counterpartySource: counterpartySource,
    ): counterpartySource extends CounterpartySource.IntraOrderbook ? Pair[] : Pair[][] {
        const sellToken = orderDetails.sellToken.toLowerCase();
        const buyToken = orderDetails.buyToken.toLowerCase();
        const ob = orderDetails.orderbook.toLowerCase();
        return getSortedPairList(this.oiPairMap, ob, buyToken, sellToken, counterpartySource);
    }

    /**
     * Gets the current metadata of all orders that being processed, which includes total
     * orders count, total owners count, total pairs count and total distinct pairs count
     * @returns An object containing the metadata
     */
    getCurrentMetadata() {
        let totalCount = 0;
        let totalOwnersCount = 0;
        let totalPairsCount = 0;
        let totalDistinctPairsCount = 0;
        this.ownersMap.forEach((ownersProfileMap) => {
            let obOwners = 0;
            let obOrders = 0;
            let obPairs = 0;
            const distinctPairsSet = new Set<string>();
            ownersProfileMap.forEach((ownerProfile) => {
                obOwners++;
                obOrders += ownerProfile.orders.size;
                ownerProfile.orders.forEach((orderProfile) => {
                    obPairs += orderProfile.takeOrders.length;
                    orderProfile.takeOrders.forEach((pair) => {
                        distinctPairsSet.add(`${pair.buyToken}-${pair.sellToken}`);
                    });
                });
            });
            totalCount += obOrders;
            totalOwnersCount += obOwners;
            totalPairsCount += obPairs;
            totalDistinctPairsCount = distinctPairsSet.size;
        });
        return {
            totalCount,
            totalOwnersCount,
            totalPairsCount,
            totalDistinctPairsCount,
        };
    }
}<|MERGE_RESOLUTION|>--- conflicted
+++ resolved
@@ -5,14 +5,9 @@
 import { quoteSingleOrder } from "./quote";
 import { PreAssembledSpan } from "../logger";
 import { SubgraphManager } from "../subgraph";
-import { Result, TokenDetails } from "../common";
 import { downscaleProtection } from "./protection";
-<<<<<<< HEAD
-import { normalizeFloat, Result } from "../common";
-import { SharedState, TokenDetails } from "../state";
-=======
->>>>>>> 350dba8b
 import { errorSnapshot, RainSolverBaseError } from "../error";
+import { normalizeFloat, Result, TokenDetails } from "../common";
 import { addToPairMap, removeFromPairMap, getSortedPairList } from "./pair";
 import {
     IO,
