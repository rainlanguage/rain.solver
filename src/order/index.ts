<<<<<<< HEAD
=======
import { erc20Abi } from "viem";
import { Result } from "../common";
>>>>>>> e466700d
import { syncOrders } from "./sync";
import { SgOrder } from "../subgraph";
import { errorSnapshot } from "../error";
import { quoteSingleOrder } from "./quote";
import { PreAssembledSpan } from "../logger";
import { SubgraphManager } from "../subgraph";
import { downscaleProtection } from "./protection";
import { normalizeFloat, Result } from "../common";
import { SharedState, TokenDetails } from "../state";
<<<<<<< HEAD
import { WasmEncodedError } from "@rainlanguage/float";
import { DecodeAbiParametersErrorType, erc20Abi } from "viem";
=======
import { errorSnapshot, RainSolverBaseError } from "../error";
>>>>>>> e466700d
import { addToPairMap, removeFromPairMap, getSortedPairList } from "./pair";
import {
    IO,
    Pair,
    Order,
    OrderbooksPairMap,
    CounterpartySource,
    OrderbooksOwnersProfileMap,
    OrderbookOwnerTokenVaultsMap,
} from "./types";

export * from "./types";
export * from "./quote";
export * from "./config";

/** The default owner limit */
export const DEFAULT_OWNER_LIMIT = 25 as const;

/** Enumerates the possible error types that can occur within the OrderManager functionalities */
export enum OrderManagerErrorType {
    UndefinedTokenDecimals,
    DecodeAbiParametersError,
}

/**
 * Represents an error type for the OrderManager functionalities.
 * This error class extends the `RainSolverBaseError` error class, with the `type`
 * property indicates the specific category of the error, as defined by the
 * `OrderManagerErrorType` enum. The optional `cause` property can be used to
 * attach the original error or any relevant context that led to this error.
 *
 * @example
 * ```typescript
 * // without cause
 * throw new OrderManagerError("msg", OrderManagerErrorType);
 *
 * // with cause
 * throw new OrderManagerError("msg", OrderManagerErrorType, originalError);
 * ```
 */
export class OrderManagerError extends RainSolverBaseError {
    type: OrderManagerErrorType;
    constructor(message: string, type: OrderManagerErrorType, cause?: any) {
        super(message, cause);
        this.type = type;
        this.name = "OrderManagerError";
    }
}

/**
 * OrderManager is responsible for managing orders state for Rainsolver during runtime, it
 * extends SubgraphManager to fetch and sync order details from subgraphs as well as providing
 * list of orders for next round and scaling owner limits for protection against order spam
 */
export class OrderManager {
    /** Quote gas limit */
    readonly quoteGas: bigint;
    /** Owner limits per round */
    readonly ownerLimits: Record<string, number>;
    /** Shared state instance */
    readonly state: SharedState;
    /** Subgraph manager instance */
    readonly subgraphManager: SubgraphManager;

    /** Orderbooks owners profile map */
    ownersMap: OrderbooksOwnersProfileMap;
    /**
     * Orderbooks order pairs map, keeps the orders organized by their pairs
     * for quick access mainly for intra and inter orderbook operations where
     * opposing orders list needs to be fetched, the data in this map points
     * to the same data in ownerMap, so it is not a copy (which would increase
     * overhead and memory usage), but rather a quick access map to the same data
     * output -> input -> orderhash -> Pair
     */
    oiPairMap: OrderbooksPairMap;
    /**
     * Same as oiPairMap but inverted, ie input -> output -> orderhash -> Pair
     */
    ioPairMap: OrderbooksPairMap;
    /**
     * Keeps a map of owner token vaults details, this is used to evaluate
     * owners limits and to keep track of vault balance changes throughout
     * the runtime, helping us to avoid running order pairs with empty vault
     * balances.
     * Vault balances are updated on each order sync operation when the recent
     * transactions are processed and those that have vault balance changes
     * are updated in this map.
     * orderbook -> owner -> token -> vaultsId -> vaultDetails
     */
    ownerTokenVaultMap: OrderbookOwnerTokenVaultsMap;

    /**
     * Creates a new OrderManager instance
     * @param state - SharedState instance
     * @param subgraphManager - (optional) SubgraphManager instance
     */
    constructor(state: SharedState, subgraphManager?: SubgraphManager) {
        this.state = state;
        this.oiPairMap = new Map();
        this.ownersMap = new Map();
        this.ioPairMap = new Map();
        this.ownerTokenVaultMap = new Map();
        this.quoteGas = state.orderManagerConfig.quoteGas;
        this.ownerLimits = state.orderManagerConfig.ownerLimits;
        this.subgraphManager = subgraphManager ?? new SubgraphManager(state.subgraphConfig);
    }

    /**
     * Initializes an OrderManager instance by fetching initial orders from subgraphs
     * @param state - SharedState instance
     * @param subgraphManager - (optional) SubgraphManager instance
     * @returns OrderManager instance and report of the fetch process
     */
    static async init(
        state: SharedState,
        subgraphManager?: SubgraphManager,
    ): Promise<{ orderManager: OrderManager; report: PreAssembledSpan }> {
        const orderManager = new OrderManager(state, subgraphManager);
        const report = await orderManager.fetch();
        return { orderManager, report };
    }

    /** Fetches all active orders from upstream subgraphs */
    async fetch(): Promise<PreAssembledSpan> {
        const { orders, report } = await this.subgraphManager.fetchAll();
        for (const order of orders) {
            const result = await this.addOrder(order);
            if (result.isErr()) {
                report.setAttr(
                    `fetchstatus.orders.${order.orderHash}`,
                    await errorSnapshot("Failed to handle order", result.error),
                );
            }
        }
        return report;
    }

    /** Syncs orders to upstream subgraphs */
    async sync(): Promise<PreAssembledSpan> {
        return await syncOrders.call(this);
    }

    /**
     * Adds a new order to the order map
     * @param orderDetails - Order details from subgraph
     */
<<<<<<< HEAD
    async addOrder(
        orderDetails: SgOrder,
    ): Promise<Result<void, WasmEncodedError | DecodeAbiParametersErrorType>> {
=======
    async addOrder(orderDetails: SgOrder): Promise<Result<void, OrderManagerError>> {
>>>>>>> e466700d
        const orderHash = orderDetails.orderHash.toLowerCase();
        const orderbook = orderDetails.orderbook.id.toLowerCase();

        const orderStructResult = Order.tryFromBytes(orderDetails.orderBytes);
<<<<<<< HEAD
        if (orderStructResult.isErr()) return Result.err(orderStructResult.error);
=======
        if (orderStructResult.isErr()) {
            return Result.err(
                new OrderManagerError(
                    "Failed to decode order bytes",
                    OrderManagerErrorType.DecodeAbiParametersError,
                    orderStructResult.error,
                ),
            );
        }
>>>>>>> e466700d
        const orderStruct = orderStructResult.value;

        const pairsResult = await this.getOrderPairs(orderHash, orderStruct, orderDetails);
        if (pairsResult.isErr()) return Result.err(pairsResult.error);
        const pairs = pairsResult.value;

        // add to the owners map
        if (!this.ownersMap.has(orderbook)) {
            this.ownersMap.set(orderbook, new Map());
        }
        const orderbookOwnerProfileItem = this.ownersMap.get(orderbook)!;

        if (!orderbookOwnerProfileItem.has(orderStruct.owner)) {
            const order = {
                active: true,
                order: orderStruct,
                takeOrders: pairs,
            };
            orderbookOwnerProfileItem.set(orderStruct.owner, {
                limit: this.ownerLimits[orderStruct.owner] ?? DEFAULT_OWNER_LIMIT,
                orders: new Map([[orderHash, order]]),
                lastIndex: 0,
            });
        }
        const ownerProfile = orderbookOwnerProfileItem.get(orderStruct.owner)!;
        const order = ownerProfile.orders.get(orderHash);
        if (!order) {
            ownerProfile.orders.set(orderHash, {
                active: true,
                order: orderStruct,
                takeOrders: pairs,
            });
        } else {
            if (!order.active) order.active = true;
        }

        // add to the pair maps
        for (let j = 0; j < pairs.length; j++) {
            this.addToPairMaps(pairs[j]);
            this.addToTokenVaultsMap(pairs[j]);
        }

        return Result.ok(undefined);
    }

    /**
     * Adds the given order pairs to the pair map
     * @param pair - The order pair object
     * @param inverse - Whether to add the pairs in inverse order to ioPairMap
     */
    addToPairMaps(pair: Pair) {
        const orderbook = pair.orderbook.toLowerCase();
        const hash = pair.takeOrder.id.toLowerCase();
        const outputKey = pair.sellToken.toLowerCase();
        const inputKey = pair.buyToken.toLowerCase();
        addToPairMap(this.oiPairMap, orderbook, hash, outputKey, inputKey, pair);
        addToPairMap(this.ioPairMap, orderbook, hash, inputKey, outputKey, pair);
    }

    /**
     * Adds the given order pair vault details to the token vaults map, since
     * vaults dont get destroyed, there is no need to have any remove operation
     * for this this map
     * @param pair - The order pair object
     */
    addToTokenVaultsMap(pair: Pair) {
        const orderbook = pair.orderbook.toLowerCase();
        const owner = pair.takeOrder.struct.order.owner.toLowerCase();
        const outputVault =
            pair.takeOrder.struct.order.validOutputs[pair.takeOrder.struct.outputIOIndex];
        const inputVault =
            pair.takeOrder.struct.order.validInputs[pair.takeOrder.struct.inputIOIndex];

        this.updateVault(
            orderbook,
            owner,
            {
                address: outputVault.token.toLowerCase(),
                decimals: pair.sellTokenDecimals,
                symbol: pair.sellTokenSymbol,
            },
            BigInt(outputVault.vaultId),
            pair.sellTokenVaultBalance,
        );
        this.updateVault(
            orderbook,
            owner,
            {
                address: inputVault.token.toLowerCase(),
                decimals: pair.buyTokenDecimals,
                symbol: pair.buyTokenSymbol,
            },
            BigInt(inputVault.vaultId),
            pair.buyTokenVaultBalance,
        );
    }

    /**
     * Updates the vault balance in the ownerTokenVaultMap
     * @param orderbook - The orderbook address
     * @param owner - The owner address
     * @param token - The token details
     * @param vaultId - The vault id
     * @param balance - The new vault balance
     */
    updateVault(
        orderbook: string,
        owner: string,
        token: TokenDetails,
        vaultId: bigint,
        balance: bigint,
    ) {
        // get or create the empty map to store orderbook owner vaults
        if (!this.ownerTokenVaultMap.has(orderbook)) {
            this.ownerTokenVaultMap.set(orderbook, new Map());
        }
        const ownersTokenVaultsMap = this.ownerTokenVaultMap.get(orderbook)!;

        // get or create the empty map to store owner vaults
        if (!ownersTokenVaultsMap.has(owner)) {
            ownersTokenVaultsMap.set(owner, new Map());
        }
        const tokenVaultMap = ownersTokenVaultsMap.get(owner)!;

        // get or create the empty map to store output vault details
        if (!tokenVaultMap.has(token.address)) {
            tokenVaultMap.set(token.address, new Map());
        }
        const vaultsMap = tokenVaultMap.get(token.address)!;
        const vault = vaultsMap.get(vaultId);
        if (!vault) {
            vaultsMap.set(vaultId, {
                id: vaultId,
                balance,
                token,
            });
        } else {
            vault.balance = balance;
        }
    }

    /**
     * Removes orders from order map
     * @param ordersDetails - Array of order details to remove
     */
    async removeOrders(ordersDetails: SgOrder[]) {
        for (let i = 0; i < ordersDetails.length; i++) {
            const orderDetails = ordersDetails[i];
            const orderbook = orderDetails.orderbook.id.toLowerCase();
            const orderHash = orderDetails.orderHash.toLowerCase();

            const orderStructResult = Order.tryFromBytes(orderDetails.orderBytes);
            if (orderStructResult.isErr()) continue;

            const orderStruct = orderStructResult.value;

            // delete from the owners map
            const orderbookOwnerProfileItem = this.ownersMap.get(orderbook);
            if (orderbookOwnerProfileItem) {
                const ownerProfile = orderbookOwnerProfileItem.get(orderStruct.owner);
                if (ownerProfile) {
                    ownerProfile.orders.delete(orderHash);
                }
            }

            // delete from the pair maps
            for (let j = 0; j < orderDetails.outputs.length; j++) {
                for (let k = 0; k < orderDetails.inputs.length; k++) {
                    // skip same token pairs
                    const output = orderDetails.outputs[j].token.address;
                    const input = orderDetails.inputs[k].token.address;
                    if (input === output) continue;

                    removeFromPairMap(this.oiPairMap, orderbook, orderHash, output, input); // from oi map
                    removeFromPairMap(this.ioPairMap, orderbook, orderHash, input, output); // from io map
                }
            }
        }
    }

    /**
     * Removes orders from the pair maps
     * @param orderbook - The orderbook address
     * @param orderHash - The hash of the order
     * @param output - The output token address
     * @param input - The input token address
     * @param inverse - Whether to remove the pairs in inverse order from ioPairMap
     */
    removeFromPairMaps(pair: Pair) {
        const orderbook = pair.orderbook.toLowerCase();
        const hash = pair.takeOrder.id.toLowerCase();
        const outputKey = pair.sellToken.toLowerCase();
        const inputKey = pair.buyToken.toLowerCase();
        removeFromPairMap(this.oiPairMap, orderbook, hash, outputKey, inputKey); // from oi map
        removeFromPairMap(this.ioPairMap, orderbook, hash, inputKey, outputKey); // from io map
    }

    /**
     * Gets all possible pair combinations of an order's inputs and outputs
     * @param orderHash - The hash of the order
     * @param orderStruct - The order struct
     * @param orderDetails - The order details from subgraph
     * @returns Array of valid trading pairs if successful, or an WasmEncoded if error
     */
    async getOrderPairs(
        orderHash: string,
        orderStruct: Order,
        orderDetails: SgOrder,
<<<<<<< HEAD
    ): Promise<Result<Pair[], WasmEncodedError>> {
=======
    ): Promise<Result<Pair[], OrderManagerError>> {
>>>>>>> e466700d
        const pairs: Pair[] = [];
        // helper iterator function
        function* iterIO() {
            for (let i = 0; i < orderStruct.validOutputs.length; i++) {
                for (let j = 0; j < orderStruct.validInputs.length; j++) {
                    yield {
                        outputIOIndex: i,
                        inputIOIndex: j,
                        output: orderStruct.validOutputs[i],
                        input: orderStruct.validInputs[j],
                    };
                }
            }
        }

        // helper function to handle token details
        const handleToken = async (
            io: IO,
            tokensList: SgOrder["outputs"],
        ): Promise<
            Result<{ symbol: string; decimals: number; balance: string }, OrderManagerError>
        > => {
            const address = io.token.toLowerCase() as `0x${string}`;
            const cached = this.state.watchedTokens.get(address);
            const sgOrderIO = tokensList.find((v) => v.token.address.toLowerCase() === address)!;
            const symbol =
                cached?.symbol ?? // from cache
                sgOrderIO?.token.symbol ?? // from sg tokens list
                (await this.state.client // from contract call
                    .readContract({
                        address,
                        abi: erc20Abi,
                        functionName: "symbol",
                    })
                    .catch(() => "UnknownSymbol")); // fallback to unknown symbol if all fail
<<<<<<< HEAD
            const decimals =
                cached?.decimals ??
                (sgOrderIO?.token.decimals === undefined
                    ? undefined
                    : Number(sgOrderIO?.token.decimals)) ??
                (await this.state.client
                    .readContract({
                        address,
                        abi: erc20Abi,
                        functionName: "decimals",
                    })
                    .catch(() => undefined))!;
            // add to watched tokens
            this.state.watchToken({
                symbol,
                address,
                decimals,
            });
            return { symbol, decimals, balance: sgOrderIO.balance };
        };

        for (const { output, input, outputIOIndex, inputIOIndex } of iterIO()) {
            const {
                symbol: inputSymbol,
                decimals: inputDecimals,
                balance: inputBalanceHex,
            } = await handleToken(input, orderDetails.inputs);
            const {
                symbol: outputSymbol,
                decimals: outputDecimals,
                balance: outputBalanceHex,
            } = await handleToken(output, orderDetails.outputs);

            const inputBalanceRes = normalizeFloat(inputBalanceHex, inputDecimals);
            if (inputBalanceRes.isErr()) {
                return Result.err(inputBalanceRes.error);
            }
            const outputBalanceRes = normalizeFloat(outputBalanceHex, outputDecimals);
            if (outputBalanceRes.isErr()) {
                return Result.err(outputBalanceRes.error);
            }
=======
            let decimals =
                io.decimals ??
                cached?.decimals ??
                (sgOrderIO?.token.decimals === undefined
                    ? undefined
                    : Number(sgOrderIO?.token.decimals));
            if (typeof decimals !== "number") {
                try {
                    decimals = await this.state.client.readContract({
                        address,
                        abi: erc20Abi,
                        functionName: "decimals",
                    });
                } catch (error) {
                    return Result.err(
                        new OrderManagerError(
                            `Failed to get token decimals for: ${address}`,
                            OrderManagerErrorType.UndefinedTokenDecimals,
                        ),
                    );
                }
            }
            // add to watched tokens
            if (typeof decimals === "number") {
                this.state.watchToken({
                    symbol,
                    address,
                    decimals,
                });
            }
            return Result.ok({ symbol, decimals, balance: sgOrderIO.balance });
        };

        for (const { output, input, outputIOIndex, inputIOIndex } of iterIO()) {
            const inputResult = await handleToken(input, orderDetails.inputs);
            if (inputResult.isErr()) {
                return Result.err(inputResult.error);
            }

            const outputResult = await handleToken(output, orderDetails.outputs);
            if (outputResult.isErr()) {
                return Result.err(outputResult.error);
            }

            const {
                symbol: inputSymbol,
                decimals: inputDecimals,
                balance: inputBalance,
            } = inputResult.value;
            const {
                symbol: outputSymbol,
                decimals: outputDecimals,
                balance: outputBalance,
            } = outputResult.value;
>>>>>>> e466700d

            if (input.token.toLowerCase() !== output.token.toLowerCase()) {
                pairs.push({
                    orderbook: orderDetails.orderbook.id.toLowerCase(),
                    buyToken: input.token.toLowerCase(),
                    buyTokenSymbol: inputSymbol,
                    buyTokenDecimals: inputDecimals,
<<<<<<< HEAD
                    buyTokenVaultBalance: inputBalanceRes.value,
                    sellToken: output.token.toLowerCase(),
                    sellTokenSymbol: outputSymbol,
                    sellTokenDecimals: outputDecimals,
                    sellTokenVaultBalance: outputBalanceRes.value,
=======
                    buyTokenVaultBalance: BigInt(inputBalance),
                    sellToken: output.token.toLowerCase(),
                    sellTokenSymbol: outputSymbol,
                    sellTokenDecimals: outputDecimals,
                    sellTokenVaultBalance: BigInt(outputBalance),
>>>>>>> e466700d
                    takeOrder: {
                        id: orderHash,
                        struct: {
                            order: orderStruct,
                            inputIOIndex,
                            outputIOIndex,
                            signedContext: [],
                        },
                    },
                });
            }
        }

        return Result.ok(pairs);
    }

    /**
     * Prepares orders for the next round
     * @returns Array of bundled orders grouped by orderbook
     */
    getNextRoundOrders(): Pair[] {
        const result: Pair[] = [];
        this.ownersMap.forEach((ownersProfileMap) => {
            ownersProfileMap.forEach((ownerProfile) => {
                let remainingLimit = ownerProfile.limit;

                // consume orders limits
                const allOrders = Array.from(ownerProfile.orders.values()).flatMap(
                    (profile) => profile.takeOrders,
                );
                const consumingOrders = allOrders.splice(ownerProfile.lastIndex, remainingLimit);
                remainingLimit -= consumingOrders.length;
                ownerProfile.lastIndex += consumingOrders.length;
                if (remainingLimit) {
                    ownerProfile.lastIndex = 0;
                    const remainingConsumingOrders = allOrders.splice(0, remainingLimit);
                    ownerProfile.lastIndex += remainingConsumingOrders.length;
                    consumingOrders.push(...remainingConsumingOrders);
                }
                result.push(...consumingOrders);
            });
        });
        return result;
    }

    /**
     * Gets a quote for a single order
     * @param orderDetails - Order details to quote
     * @param blockNumber - Optional block number for the quote
     */
    async quoteOrder(orderDetails: Pair, blockNumber?: bigint) {
        return await quoteSingleOrder(orderDetails, this.state.client, blockNumber, this.quoteGas);
    }

    /**
     * Resets owner limits to their default values
     * Skips owners with explicitly configured limits
     */
    async resetLimits() {
        this.ownersMap.forEach((ownersProfileMap) => {
            if (ownersProfileMap) {
                ownersProfileMap.forEach((ownerProfile, owner) => {
                    // skip if owner limit is set by bot admin
                    if (typeof this.ownerLimits[owner] === "number") return;
                    ownerProfile.limit = DEFAULT_OWNER_LIMIT;
                });
            }
        });
    }

    /**
     * Provides a protection by evaluating and possibly reducing owner's limit,
     * this takes place by checking an owners avg vault balance of a token against
     * all other owners cumulative balances, the calculated ratio is used as a reducing
     * factor for the owner limit when averaged out for all of tokens the owner has
     */
    async downscaleProtection(reset = true) {
        if (reset) {
            this.resetLimits();
        }
        await downscaleProtection(
            this.ownersMap,
            this.ownerTokenVaultMap,
            this.state.client,
            this.ownerLimits,
        ).catch(() => {});
    }

    /**
     * Gets descending sorted list of counterparty orders by their ratios for a given order
     * @param orderDetails - Details of the order to find counterparty orders for
     * @param counterpartySource - Determines the type of counterparty orders source to return
     */
    getCounterpartyOrders<
        counterpartySource extends CounterpartySource = CounterpartySource.IntraOrderbook,
    >(
        orderDetails: Pair,
        counterpartySource: counterpartySource,
    ): counterpartySource extends CounterpartySource.IntraOrderbook ? Pair[] : Pair[][] {
        const sellToken = orderDetails.sellToken.toLowerCase();
        const buyToken = orderDetails.buyToken.toLowerCase();
        const ob = orderDetails.orderbook.toLowerCase();
        return getSortedPairList(this.oiPairMap, ob, buyToken, sellToken, counterpartySource);
    }

    /**
     * Gets the current metadata of all orders that being processed, which includes total
     * orders count, total owners count, total pairs count and total distinct pairs count
     * @returns An object containing the metadata
     */
    getCurrentMetadata() {
        let totalCount = 0;
        let totalOwnersCount = 0;
        let totalPairsCount = 0;
        let totalDistinctPairsCount = 0;
        this.ownersMap.forEach((ownersProfileMap) => {
            let obOwners = 0;
            let obOrders = 0;
            let obPairs = 0;
            const distinctPairsSet = new Set<string>();
            ownersProfileMap.forEach((ownerProfile) => {
                obOwners++;
                obOrders += ownerProfile.orders.size;
                ownerProfile.orders.forEach((orderProfile) => {
                    obPairs += orderProfile.takeOrders.length;
                    orderProfile.takeOrders.forEach((pair) => {
                        distinctPairsSet.add(`${pair.buyToken}-${pair.sellToken}`);
                    });
                });
            });
            totalCount += obOrders;
            totalOwnersCount += obOwners;
            totalPairsCount += obPairs;
            totalDistinctPairsCount = distinctPairsSet.size;
        });
        return {
            totalCount,
            totalOwnersCount,
            totalPairsCount,
            totalDistinctPairsCount,
        };
    }
}<|MERGE_RESOLUTION|>--- conflicted
+++ resolved
@@ -1,8 +1,5 @@
-<<<<<<< HEAD
-=======
 import { erc20Abi } from "viem";
 import { Result } from "../common";
->>>>>>> e466700d
 import { syncOrders } from "./sync";
 import { SgOrder } from "../subgraph";
 import { errorSnapshot } from "../error";
@@ -12,12 +9,8 @@
 import { downscaleProtection } from "./protection";
 import { normalizeFloat, Result } from "../common";
 import { SharedState, TokenDetails } from "../state";
-<<<<<<< HEAD
 import { WasmEncodedError } from "@rainlanguage/float";
-import { DecodeAbiParametersErrorType, erc20Abi } from "viem";
-=======
 import { errorSnapshot, RainSolverBaseError } from "../error";
->>>>>>> e466700d
 import { addToPairMap, removeFromPairMap, getSortedPairList } from "./pair";
 import {
     IO,
@@ -40,6 +33,7 @@
 export enum OrderManagerErrorType {
     UndefinedTokenDecimals,
     DecodeAbiParametersError,
+    WasmEncodedError,
 }
 
 /**
@@ -164,20 +158,11 @@
      * Adds a new order to the order map
      * @param orderDetails - Order details from subgraph
      */
-<<<<<<< HEAD
-    async addOrder(
-        orderDetails: SgOrder,
-    ): Promise<Result<void, WasmEncodedError | DecodeAbiParametersErrorType>> {
-=======
     async addOrder(orderDetails: SgOrder): Promise<Result<void, OrderManagerError>> {
->>>>>>> e466700d
         const orderHash = orderDetails.orderHash.toLowerCase();
         const orderbook = orderDetails.orderbook.id.toLowerCase();
 
         const orderStructResult = Order.tryFromBytes(orderDetails.orderBytes);
-<<<<<<< HEAD
-        if (orderStructResult.isErr()) return Result.err(orderStructResult.error);
-=======
         if (orderStructResult.isErr()) {
             return Result.err(
                 new OrderManagerError(
@@ -187,7 +172,6 @@
                 ),
             );
         }
->>>>>>> e466700d
         const orderStruct = orderStructResult.value;
 
         const pairsResult = await this.getOrderPairs(orderHash, orderStruct, orderDetails);
@@ -396,11 +380,7 @@
         orderHash: string,
         orderStruct: Order,
         orderDetails: SgOrder,
-<<<<<<< HEAD
-    ): Promise<Result<Pair[], WasmEncodedError>> {
-=======
     ): Promise<Result<Pair[], OrderManagerError>> {
->>>>>>> e466700d
         const pairs: Pair[] = [];
         // helper iterator function
         function* iterIO() {
@@ -436,49 +416,6 @@
                         functionName: "symbol",
                     })
                     .catch(() => "UnknownSymbol")); // fallback to unknown symbol if all fail
-<<<<<<< HEAD
-            const decimals =
-                cached?.decimals ??
-                (sgOrderIO?.token.decimals === undefined
-                    ? undefined
-                    : Number(sgOrderIO?.token.decimals)) ??
-                (await this.state.client
-                    .readContract({
-                        address,
-                        abi: erc20Abi,
-                        functionName: "decimals",
-                    })
-                    .catch(() => undefined))!;
-            // add to watched tokens
-            this.state.watchToken({
-                symbol,
-                address,
-                decimals,
-            });
-            return { symbol, decimals, balance: sgOrderIO.balance };
-        };
-
-        for (const { output, input, outputIOIndex, inputIOIndex } of iterIO()) {
-            const {
-                symbol: inputSymbol,
-                decimals: inputDecimals,
-                balance: inputBalanceHex,
-            } = await handleToken(input, orderDetails.inputs);
-            const {
-                symbol: outputSymbol,
-                decimals: outputDecimals,
-                balance: outputBalanceHex,
-            } = await handleToken(output, orderDetails.outputs);
-
-            const inputBalanceRes = normalizeFloat(inputBalanceHex, inputDecimals);
-            if (inputBalanceRes.isErr()) {
-                return Result.err(inputBalanceRes.error);
-            }
-            const outputBalanceRes = normalizeFloat(outputBalanceHex, outputDecimals);
-            if (outputBalanceRes.isErr()) {
-                return Result.err(outputBalanceRes.error);
-            }
-=======
             let decimals =
                 io.decimals ??
                 cached?.decimals ??
@@ -526,14 +463,34 @@
             const {
                 symbol: inputSymbol,
                 decimals: inputDecimals,
-                balance: inputBalance,
+                balance: inputBalanceHex,
             } = inputResult.value;
             const {
                 symbol: outputSymbol,
                 decimals: outputDecimals,
-                balance: outputBalance,
+                balance: outputBalanceHex,
             } = outputResult.value;
->>>>>>> e466700d
+          
+            const inputBalanceRes = normalizeFloat(inputBalanceHex, inputDecimals);
+            if (inputBalanceRes.isErr()) {
+                return Result.err(
+                  new OrderManagerError(
+                      `Failed to parse float`,
+                      OrderManagerErrorType.WasmEncodedError,
+                      inputBalanceRes.error
+                  )
+                );
+            }
+            const outputBalanceRes = normalizeFloat(outputBalanceHex, outputDecimals);
+            if (outputBalanceRes.isErr()) {
+                return Result.err(
+                  new OrderManagerError(
+                      `Failed to parse float`,
+                      OrderManagerErrorType.WasmEncodedError,
+                      outputBalanceRes.error
+                  )
+                );
+            }
 
             if (input.token.toLowerCase() !== output.token.toLowerCase()) {
                 pairs.push({
@@ -541,19 +498,11 @@
                     buyToken: input.token.toLowerCase(),
                     buyTokenSymbol: inputSymbol,
                     buyTokenDecimals: inputDecimals,
-<<<<<<< HEAD
                     buyTokenVaultBalance: inputBalanceRes.value,
                     sellToken: output.token.toLowerCase(),
                     sellTokenSymbol: outputSymbol,
                     sellTokenDecimals: outputDecimals,
                     sellTokenVaultBalance: outputBalanceRes.value,
-=======
-                    buyTokenVaultBalance: BigInt(inputBalance),
-                    sellToken: output.token.toLowerCase(),
-                    sellTokenSymbol: outputSymbol,
-                    sellTokenDecimals: outputDecimals,
-                    sellTokenVaultBalance: BigInt(outputBalance),
->>>>>>> e466700d
                     takeOrder: {
                         id: orderHash,
                         struct: {
