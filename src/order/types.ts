--- conflicted
+++ resolved
@@ -1,13 +1,5 @@
-<<<<<<< HEAD
-import { ABI, Result } from "../common";
-import { TokenDetails } from "../state";
+import { ABI, Result, TokenDetails } from "../common";
 import { decodeAbiParameters, DecodeAbiParametersErrorType } from "viem";
-=======
-import { ABI, Result, TokenDetails } from "../common";
-import { decodeAbiParameters, DecodeAbiParametersErrorType, parseAbiParameters } from "viem";
-
-export const OrderV3Abi = parseAbiParameters(ABI.Orderbook.Structs.OrderV3);
->>>>>>> 350dba8b
 
 export type TakeOrderDetails = {
     id: string;
