--- conflicted
+++ resolved
@@ -1,9 +1,6 @@
 import { OrderManager } from ".";
 import { errorSnapshot } from "../error";
-<<<<<<< HEAD
 import { normalizeFloat } from "../common";
-=======
->>>>>>> e466700d
 import { SgTransaction } from "../subgraph";
 import { PreAssembledSpan } from "../logger";
 import { applyFilters } from "../subgraph/filter";
@@ -87,26 +84,6 @@
         }
         if (event.__typename === "AddOrder") {
             // handle order addition if passes filters
-<<<<<<< HEAD
-            if (typeof event?.order?.active === "boolean" && event.order.active) {
-                if (applyFilters(event.order, this.subgraphManager.filters)) {
-                    if (!syncStatus[url][event.order.orderbook.id]) {
-                        syncStatus[url][event.order.orderbook.id] = {
-                            added: [],
-                            removed: [],
-                            failedAdds: {},
-                        };
-                    }
-                    const result = await this.addOrder(event.order);
-                    if (result.isErr()) {
-                        syncStatus[url][event.order.orderbook.id].failedAdds[
-                            event.order.orderHash
-                        ] = await errorSnapshot("Failed to handle order", result.error);
-                    } else {
-                        syncStatus[url][event.order.orderbook.id].added.push(event.order.orderHash);
-                    }
-                }
-=======
             if (typeof event?.order?.active !== "boolean" || !event.order.active) continue;
             if (!applyFilters(event.order, this.subgraphManager.filters)) continue;
 
@@ -123,7 +100,6 @@
                     await errorSnapshot("Failed to handle order", result.error);
             } else {
                 syncStatus[url][event.order.orderbook.id].added.push(event.order.orderHash);
->>>>>>> e466700d
             }
         }
         if (event.__typename === "RemoveOrder") {
