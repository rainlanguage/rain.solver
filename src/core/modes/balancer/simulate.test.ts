--- conflicted
+++ resolved
@@ -4,12 +4,8 @@
 import { Pair } from "../../../order";
 import { ABI, Result } from "../../../common";
 import { SimulationResult } from "../../types";
-<<<<<<< HEAD
+import { getEnsureBountyTaskBytecode } from "../../../task";
 import { encodeFunctionData, encodeAbiParameters } from "viem";
-=======
-import { getEnsureBountyTaskBytecode } from "../../../task";
-import { encodeFunctionData, encodeAbiParameters, maxUint256 } from "viem";
->>>>>>> 350dba8b
 import { describe, it, expect, vi, beforeEach, Mock, assert } from "vitest";
 import { BalancerRouterError, BalancerRouterErrorType } from "../../../router";
 import {
