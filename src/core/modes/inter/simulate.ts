--- conflicted
+++ resolved
@@ -2,23 +2,13 @@
 import { dryrun } from "../dryrun";
 import { Pair } from "../../../order";
 import { estimateProfit } from "./utils";
-<<<<<<< HEAD
-import { Attributes } from "@opentelemetry/api";
-import { ABI, Result, toFloat } from "../../../common";
-import { extendObjectWithHeader } from "../../../logger";
-import { RainSolverSigner, RawTransaction } from "../../../signer";
-import { getBountyEnsureRainlang, parseRainlang } from "../../../task";
-import { ONE18, minFloat, maxFloat, scaleFrom18 } from "../../../math";
-import { encodeAbiParameters, encodeFunctionData, formatUnits, parseUnits } from "viem";
-=======
 import { errorSnapshot } from "../../../error";
 import { Attributes } from "@opentelemetry/api";
 import { RainSolverSigner } from "../../../signer";
-import { ONE18, scaleFrom18 } from "../../../math";
 import { extendObjectWithHeader } from "../../../logger";
-import { ABI, Result, RawTransaction } from "../../../common";
-import { encodeAbiParameters, encodeFunctionData, formatUnits, maxUint256, parseUnits } from "viem";
->>>>>>> 350dba8b
+import { ONE18, minFloat, maxFloat, scaleFrom18 } from "../../../math";
+import { ABI, Result, RawTransaction, toFloat } from "../../../common";
+import { encodeAbiParameters, encodeFunctionData, formatUnits, parseUnits } from "viem";
 import {
     EnsureBountyTaskType,
     EnsureBountyTaskErrorType,
