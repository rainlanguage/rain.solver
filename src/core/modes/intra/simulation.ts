import { RainSolver } from "../..";
import { dryrun } from "../dryrun";
import { estimateProfit } from "./utils";
import { maxFloat } from "../../../math";
import { ABI, Result } from "../../../common";
import { errorSnapshot } from "../../../error";
import { Attributes } from "@opentelemetry/api";
import { RainSolverSigner } from "../../../signer";
import { extendObjectWithHeader } from "../../../logger";
import { Pair, TakeOrderDetails } from "../../../order";
<<<<<<< HEAD
import { encodeFunctionData, formatUnits, parseUnits } from "viem";
import { getWithdrawEnsureRainlang, parseRainlang } from "../../../task";
=======
import { encodeFunctionData, formatUnits, maxUint256, parseUnits } from "viem";
>>>>>>> 350dba8b
import { FailedSimulation, SimulationResult, TaskType, TradeType } from "../../types";
import {
    EnsureBountyTaskType,
    EnsureBountyTaskErrorType,
    getEnsureBountyTaskBytecode,
} from "../../../task";

/** Arguments for simulating inter-orderbook trade */
export type SimulateIntraOrderbookTradeArgs = {
    /** The bundled order details including tokens, decimals, and take orders */
    orderDetails: Pair;
    /** The counterparty order to trade against */
    counterpartyOrderDetails: TakeOrderDetails;
    /** The RainSolverSigner instance used for signing transactions */
    signer: RainSolverSigner;
    /** The input token to ETH price (in 18 decimals) */
    inputToEthPrice: string;
    /** The output token to ETH price (in 18 decimals) */
    outputToEthPrice: string;
    /** The current input token balance of signer (in 18 decimals) */
    inputBalance: bigint;
    /** The current output token balance of signer (in 18 decimals) */
    outputBalance: bigint;
    /** The current block number for context */
    blockNumber: bigint;
};

/**
 * Attempts to simulate a intra-orderbook trade against the given counterparty order
 * @param this - The RainSolver instance context
 * @param args - The arguments for simulating the trade
 */
export async function trySimulateTrade(
    this: RainSolver,
    args: SimulateIntraOrderbookTradeArgs,
): Promise<SimulationResult> {
    const {
        orderDetails,
        counterpartyOrderDetails,
        signer,
        inputToEthPrice,
        outputToEthPrice,
        inputBalance,
        outputBalance,
        blockNumber,
    } = args;
    const gasPrice = this.state.gasPrice;
    const spanAttributes: Attributes = {};
    const inputBountyVaultId = `0x${"0".repeat(63)}1`;
    const outputBountyVaultId = `0x${"0".repeat(63)}1`;

    spanAttributes["against"] = counterpartyOrderDetails.id;
    spanAttributes["inputToEthPrice"] = inputToEthPrice;
    spanAttributes["outputToEthPrice"] = outputToEthPrice;
    spanAttributes["counterpartyOrderQuote"] = JSON.stringify({
        maxOutput: formatUnits(counterpartyOrderDetails.quote!.maxOutput, 18),
        ratio: formatUnits(counterpartyOrderDetails.quote!.ratio, 18),
    });

    // build clear2 function call data and withdraw tasks
    const taskBytecodeResult = await getEnsureBountyTaskBytecode(
        {
            type: EnsureBountyTaskType.Internal,
            botAddress: signer.account.address,
            inputToken: orderDetails.buyToken,
            outputToken: orderDetails.sellToken,
            orgInputBalance: inputBalance,
            orgOutputBalance: outputBalance,
            inputToEthPrice: parseUnits(inputToEthPrice, 18),
            outputToEthPrice: parseUnits(outputToEthPrice, 18),
            minimumExpected: 0n,
            sender: signer.account.address,
        },
        this.state.client,
        this.state.dispair,
    );
    if (taskBytecodeResult.isErr()) {
        const errMsg = await errorSnapshot("", taskBytecodeResult.error);
        spanAttributes["isNodeError"] =
            taskBytecodeResult.error.type === EnsureBountyTaskErrorType.ParseError;
        spanAttributes["error"] = errMsg;
        const result = {
            type: TradeType.IntraOrderbook,
            spanAttributes,
        };
        return Result.err(result);
    }
    const task: TaskType = {
        evaluable: {
            interpreter: this.state.dispair.interpreter as `0x${string}`,
            store: this.state.dispair.store as `0x${string}`,
            bytecode: taskBytecodeResult.value,
        },
        signedContext: [],
    };
    const withdrawInputCalldata = encodeFunctionData({
        abi: ABI.Orderbook.Primary.Orderbook,
        functionName: "withdraw3",
        args: [
            orderDetails.buyToken,
            inputBountyVaultId,
            maxFloat(orderDetails.buyTokenDecimals),
            [],
        ],
    });
    let withdrawOutputCalldata = encodeFunctionData({
        abi: ABI.Orderbook.Primary.Orderbook,
        functionName: "withdraw3",
        args: [
            orderDetails.sellToken,
            outputBountyVaultId,
            maxFloat(orderDetails.sellTokenDecimals),
            this.appOptions.gasCoveragePercentage === "0" ? [] : [task],
        ],
    });
    const clear2Calldata = encodeFunctionData({
        abi: ABI.Orderbook.Primary.Orderbook,
        functionName: "clear3",
        args: [
            orderDetails.takeOrder.struct.order,
            counterpartyOrderDetails.struct.order,
            {
                aliceInputIOIndex: BigInt(orderDetails.takeOrder.struct.inputIOIndex),
                aliceOutputIOIndex: BigInt(orderDetails.takeOrder.struct.outputIOIndex),
                bobInputIOIndex: BigInt(counterpartyOrderDetails.struct.inputIOIndex),
                bobOutputIOIndex: BigInt(counterpartyOrderDetails.struct.outputIOIndex),
                aliceBountyVaultId: inputBountyVaultId,
                bobBountyVaultId: outputBountyVaultId,
            },
            [],
            [],
        ],
    });
    const rawtx: any = {
        data: encodeFunctionData({
            abi: ABI.Orderbook.Primary.Orderbook,
            functionName: "multicall",
            args: [[clear2Calldata, withdrawInputCalldata, withdrawOutputCalldata]],
        }),
        to: orderDetails.orderbook,
        gasPrice,
    };
    spanAttributes["oppBlockNumber"] = Number(blockNumber);

    // initial dryrun with 0 minimum sender output to get initial
    // pass and tx gas cost to calc minimum sender output
    spanAttributes["oppBlockNumber"] = Number(blockNumber);
    const initDryrunResult = await dryrun(
        signer,
        rawtx,
        gasPrice,
        this.appOptions.gasLimitMultiplier,
    );
    if (initDryrunResult.isErr()) {
        spanAttributes["stage"] = 1;
        Object.assign(initDryrunResult.error.spanAttributes, spanAttributes);
        (initDryrunResult.error as FailedSimulation).type = TradeType.IntraOrderbook;
        return Result.err(initDryrunResult.error as FailedSimulation);
    }

    let { estimation, estimatedGasCost } = initDryrunResult.value;
    delete rawtx.gas; // delete gas to let signer estimate gas again with updated tx data
    // include dryrun initial gas estimation in logs
    Object.assign(spanAttributes, initDryrunResult.value.spanAttributes);
    // include dryrun headroom gas estimation in otel logs
    extendObjectWithHeader(
        spanAttributes,
        {
            gasLimit: estimation.gas.toString(),
            totalCost: estimation.totalGasCost.toString(),
            gasPrice: estimation.gasPrice.toString(),
            ...(this.state.chainConfig.isSpecialL2
                ? {
                      l1Cost: estimation.l1Cost.toString(),
                      l1GasPrice: estimation.l1GasPrice.toString(),
                  }
                : {}),
        },
        "gasEst.initial",
    );

    // repeat the same process with heaedroom if gas
    // coverage is not 0, 0 gas coverage means 0 minimum
    // sender output which is already called above
    if (this.appOptions.gasCoveragePercentage !== "0") {
        const headroom = BigInt((Number(this.appOptions.gasCoveragePercentage) * 1.01).toFixed());
        spanAttributes["gasEst.initial.minBountyExpected"] = (
            (estimatedGasCost * headroom) /
            100n
        ).toString();

        let taskBytecodeResult = await getEnsureBountyTaskBytecode(
            {
                type: EnsureBountyTaskType.Internal,
                botAddress: signer.account.address,
                inputToken: orderDetails.buyToken,
                outputToken: orderDetails.sellToken,
                orgInputBalance: inputBalance,
                orgOutputBalance: outputBalance,
                inputToEthPrice: parseUnits(inputToEthPrice, 18),
                outputToEthPrice: parseUnits(outputToEthPrice, 18),
                minimumExpected: (estimatedGasCost * headroom) / 100n,
                sender: signer.account.address,
            },
            this.state.client,
            this.state.dispair,
        );
        if (taskBytecodeResult.isErr()) {
            const errMsg = await errorSnapshot("", taskBytecodeResult.error);
            spanAttributes["isNodeError"] =
                taskBytecodeResult.error.type === EnsureBountyTaskErrorType.ParseError;
            spanAttributes["error"] = errMsg;
            const result = {
                type: TradeType.IntraOrderbook,
                spanAttributes,
            };
            return Result.err(result);
        }

        task.evaluable.bytecode = taskBytecodeResult.value;
        withdrawOutputCalldata = encodeFunctionData({
            abi: ABI.Orderbook.Primary.Orderbook,
            functionName: "withdraw3",
            args: [
                orderDetails.sellToken,
                outputBountyVaultId,
                maxFloat(orderDetails.sellTokenDecimals),
                [task],
            ],
        });
        rawtx.data = encodeFunctionData({
            abi: ABI.Orderbook.Primary.Orderbook,
            functionName: "multicall",
            args: [[clear2Calldata, withdrawInputCalldata, withdrawOutputCalldata]],
        });

        const finalDryrunResult = await dryrun(
            signer,
            rawtx,
            gasPrice,
            this.appOptions.gasLimitMultiplier,
        );
        if (finalDryrunResult.isErr()) {
            spanAttributes["stage"] = 2;
            Object.assign(finalDryrunResult.error.spanAttributes, spanAttributes);
            (finalDryrunResult.error as FailedSimulation).type = TradeType.IntraOrderbook;
            return Result.err(finalDryrunResult.error as FailedSimulation);
        }

        ({ estimation, estimatedGasCost } = finalDryrunResult.value);
        // include dryrun final gas estimation in otel logs
        Object.assign(spanAttributes, finalDryrunResult.value.spanAttributes);
        extendObjectWithHeader(
            spanAttributes,
            {
                gasLimit: estimation.gas.toString(),
                totalCost: estimation.totalGasCost.toString(),
                gasPrice: estimation.gasPrice.toString(),
                ...(this.state.chainConfig.isSpecialL2
                    ? {
                          l1Cost: estimation.l1Cost.toString(),
                          l1GasPrice: estimation.l1GasPrice.toString(),
                      }
                    : {}),
            },
            "gasEst.final",
        );

        taskBytecodeResult = await getEnsureBountyTaskBytecode(
            {
                type: EnsureBountyTaskType.Internal,
                botAddress: signer.account.address,
                inputToken: orderDetails.buyToken,
                outputToken: orderDetails.sellToken,
                orgInputBalance: inputBalance,
                orgOutputBalance: outputBalance,
                inputToEthPrice: parseUnits(inputToEthPrice, 18),
                outputToEthPrice: parseUnits(outputToEthPrice, 18),
                minimumExpected:
                    (estimatedGasCost * BigInt(this.appOptions.gasCoveragePercentage)) / 100n,
                sender: signer.account.address,
            },
            this.state.client,
            this.state.dispair,
        );
        if (taskBytecodeResult.isErr()) {
            const errMsg = await errorSnapshot("", taskBytecodeResult.error);
            spanAttributes["isNodeError"] =
                taskBytecodeResult.error.type === EnsureBountyTaskErrorType.ParseError;
            spanAttributes["error"] = errMsg;
            const result = {
                type: TradeType.IntraOrderbook,
                spanAttributes,
            };
            return Result.err(result);
        }

        task.evaluable.bytecode = taskBytecodeResult.value;
        withdrawOutputCalldata = encodeFunctionData({
            abi: ABI.Orderbook.Primary.Orderbook,
            functionName: "withdraw3",
            args: [
                orderDetails.sellToken,
                outputBountyVaultId,
                maxFloat(orderDetails.sellTokenDecimals),
                [task],
            ],
        });
        rawtx.data = encodeFunctionData({
            abi: ABI.Orderbook.Primary.Orderbook,
            functionName: "multicall",
            args: [[clear2Calldata, withdrawInputCalldata, withdrawOutputCalldata]],
        });
        spanAttributes["gasEst.final.minBountyExpected"] = (
            (estimatedGasCost * BigInt(this.appOptions.gasCoveragePercentage)) /
            100n
        ).toString();
    }

    // if reached here, it means there was a success and found opp
    spanAttributes["foundOpp"] = true;
    const result = {
        type: TradeType.IntraOrderbook,
        spanAttributes,
        rawtx,
        estimatedGasCost,
        oppBlockNumber: Number(blockNumber),
        estimatedProfit: estimateProfit(
            orderDetails,
            parseUnits(inputToEthPrice, 18),
            parseUnits(outputToEthPrice, 18),
            counterpartyOrderDetails,
        ),
    };
    return Result.ok(result);
}<|MERGE_RESOLUTION|>--- conflicted
+++ resolved
@@ -8,12 +8,7 @@
 import { RainSolverSigner } from "../../../signer";
 import { extendObjectWithHeader } from "../../../logger";
 import { Pair, TakeOrderDetails } from "../../../order";
-<<<<<<< HEAD
 import { encodeFunctionData, formatUnits, parseUnits } from "viem";
-import { getWithdrawEnsureRainlang, parseRainlang } from "../../../task";
-=======
-import { encodeFunctionData, formatUnits, maxUint256, parseUnits } from "viem";
->>>>>>> 350dba8b
 import { FailedSimulation, SimulationResult, TaskType, TradeType } from "../../types";
 import {
     EnsureBountyTaskType,
